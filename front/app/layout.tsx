--- conflicted
+++ resolved
@@ -1,8 +1,4 @@
-<<<<<<< HEAD
-import { Metadata } from 'next';
-=======
 import type { Metadata } from 'next';
->>>>>>> 782e387c
 import { Kanit } from 'next/font/google';
 
 import Footer from '#app/components/Footer';
@@ -10,10 +6,7 @@
 import { Toaster } from '#components/ui/toaster';
 
 import Providers from './Providers';
-<<<<<<< HEAD
-=======
 import ReactScanWrapper from './ReactScanWrapper';
->>>>>>> 782e387c
 import './globals.css';
 
 const kanit = Kanit({
@@ -77,10 +70,7 @@
   return (
     <html lang='fr'>
       <body className={`${kanit.variable} flex h-screen flex-col font-sans antialiased`}>
-<<<<<<< HEAD
-=======
         <ReactScanWrapper />
->>>>>>> 782e387c
         <Providers>
           <Navbar />
           <div className='relative flex-grow pt-20'>{children}</div>
