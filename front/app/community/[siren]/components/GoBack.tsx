--- conflicted
+++ resolved
@@ -9,15 +9,6 @@
   const router = useRouter();
 
   return (
-<<<<<<< HEAD
-    <button
-      onClick={router.back}
-      className='flex items-center gap-2 text-primary hover:text-primary/80'
-    >
-      <ArrowLeft className='h-12 w-6' />
-      <span className='hidden lg:inline'>Retour</span>
-    </button>
-=======
     <Button
       onClick={router.back}
       variant={'link'}
@@ -26,6 +17,5 @@
       <ArrowLeft className='h-12 w-6' />
       <span className='text-md hidden lg:inline'>Retour</span>
     </Button>
->>>>>>> 782e387c
   );
 }