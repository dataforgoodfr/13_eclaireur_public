'use client';

import { useState } from 'react';

import DownloadSelector from '@/app/community/[siren]/components/DownloadDropDown';
import YearSelector from '@/app/community/[siren]/components/YearSelector';
import { MarchePublic } from '@/app/models/marchePublic';

import { TreeData, YearOption } from '../../types/interface';
import { GraphSwitch } from '../DataViz/GraphSwitch';
import SectorTable from './SectorTable';
import Treemap from './Treemap';

function getAvailableYears(data: MarchePublic[]) {
  return [
    ...new Set(
      data.map(
        (item) => item.datenotification_annee && item.montant && item.datenotification_annee,
      ),
    ),
  ].sort((a: number, b: number) => a - b);
}

export default function Distribution({ data }: { data: MarchePublic[] }) {
  const [selectedYear, setSelectedYear] = useState<YearOption>('All');
  const [isTableDisplayed, setIsTableDisplayed] = useState(false);

  const availableYears: number[] = getAvailableYears(data);

  const filteredData =
    selectedYear === 'All'
      ? data
      : data.filter((item) => item.datenotification_annee === selectedYear);

  function getTopSectors(data: MarchePublic[]): TreeData {
    const groupedData = data.reduce(
      (acc, { cpv_2_label, montant }) => {
        if (!acc[cpv_2_label]) {
          acc[cpv_2_label] = 0;
        }
        acc[cpv_2_label] += parseFloat(String(montant));
        return acc;
      },
      {} as Record<string, number>,
    );

    const sortedGroupedData = Object.entries(groupedData)
      .map(([name, value]) => ({ name, value }))
      .sort((a, b) => Number(b.value) - Number(a.value));

    const total = data.reduce((acc, item) => acc + parseFloat(String(item.montant)), 0);
    const top1 = Number(sortedGroupedData.slice(0, 1)[0].value);

    const sortedGroupedDataPlusTotal = sortedGroupedData.map((item) => ({
      ...item,
      part: Math.round((Number(item.value) / total) * 100 * 10) / 10,
      pourcentageCategoryTop1: Math.round((Number(item.value) / top1) * 100 * 10) / 10,
    }));

    const formattedData: TreeData = {
      type: 'node',
      name: 'boss',
      value: 0,
      children: sortedGroupedDataPlusTotal.map((item) => ({
        type: 'leaf',
        name: item.name,
        value: Number(item.value),
        part: item.part,
        pourcentageCategoryTop1: item.pourcentageCategoryTop1,
      })),
    };

    return formattedData;
  }

  const formattedData = getTopSectors(filteredData);

  return (
    <>
      <div className='flex items-center justify-between'>
        <div className='flex items-baseline gap-2'>
          <h3 className='py-2 text-xl'>Répartition </h3>
<<<<<<< HEAD
          <GraphSwitch
            isActive={isTableDisplayed}
            onChange={setIsTableDisplayed}
            label1='graphique'
            label2='tableau'
          />
=======
          <div className='flex items-baseline gap-2'>
            <div
              onClick={() => {
                setTableDisplayed(false);
              }}
              className={`cursor-pointer ${!tableDisplayed ? 'text-neutral-800' : 'text-neutral-400'}`}
            >
              (graphique
            </div>
            <Switch
              checked={tableDisplayed}
              onCheckedChange={() => {
                setTableDisplayed((prev) => !prev);
              }}
            />
            <div
              onClick={() => {
                setTableDisplayed(true);
              }}
              className={`cursor-pointer ${tableDisplayed ? 'text-neutral-800' : 'text-neutral-400'}`}
            >
              tableau)
            </div>
          </div>
>>>>>>> 2a3255e2
        </div>
        <div className='flex items-center gap-2'>
          <YearSelector years={availableYears} onSelect={setSelectedYear} />
          <DownloadSelector />
        </div>
      </div>
<<<<<<< HEAD
      {isTableDisplayed && <SectorTable data={formattedData} />}
      {!isTableDisplayed && <Treemap data={formattedData} />}
=======
      {tableDisplayed ? <SectorTable data={formattedData} /> : <Treemap data={formattedData} />}
>>>>>>> 2a3255e2
    </>
  );
}<|MERGE_RESOLUTION|>--- conflicted
+++ resolved
@@ -80,51 +80,19 @@
       <div className='flex items-center justify-between'>
         <div className='flex items-baseline gap-2'>
           <h3 className='py-2 text-xl'>Répartition </h3>
-<<<<<<< HEAD
           <GraphSwitch
             isActive={isTableDisplayed}
             onChange={setIsTableDisplayed}
             label1='graphique'
             label2='tableau'
           />
-=======
-          <div className='flex items-baseline gap-2'>
-            <div
-              onClick={() => {
-                setTableDisplayed(false);
-              }}
-              className={`cursor-pointer ${!tableDisplayed ? 'text-neutral-800' : 'text-neutral-400'}`}
-            >
-              (graphique
-            </div>
-            <Switch
-              checked={tableDisplayed}
-              onCheckedChange={() => {
-                setTableDisplayed((prev) => !prev);
-              }}
-            />
-            <div
-              onClick={() => {
-                setTableDisplayed(true);
-              }}
-              className={`cursor-pointer ${tableDisplayed ? 'text-neutral-800' : 'text-neutral-400'}`}
-            >
-              tableau)
-            </div>
-          </div>
->>>>>>> 2a3255e2
         </div>
         <div className='flex items-center gap-2'>
           <YearSelector years={availableYears} onSelect={setSelectedYear} />
           <DownloadSelector />
         </div>
       </div>
-<<<<<<< HEAD
-      {isTableDisplayed && <SectorTable data={formattedData} />}
-      {!isTableDisplayed && <Treemap data={formattedData} />}
-=======
-      {tableDisplayed ? <SectorTable data={formattedData} /> : <Treemap data={formattedData} />}
->>>>>>> 2a3255e2
+      {isTableDisplayed ? <SectorTable data={formattedData} /> : <Treemap data={formattedData} />}
     </>
   );
 }