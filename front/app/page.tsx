--- conflicted
+++ resolved
@@ -1,7 +1,4 @@
 import HomepageHeader from '@/components/HomepageHeader';
-<<<<<<< HEAD
-import { getCommunities } from '@/utils/fetchers/communities/communities-server';
-=======
 import CtaGroup from '@/components/cta/CtaGroup';
 import db from '@/utils/db';
 
@@ -14,7 +11,6 @@
     client.release();
   }
 }
->>>>>>> a1cf31b6
 
 export default async function Home() {
   const communities = await getCommunities();
