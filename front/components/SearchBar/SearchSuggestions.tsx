import { Community } from '@/app/models/community';
import { useCommunitiesBySearch } from '@/utils/hooks/useCommunitiesSearch';

import { Command, CommandEmpty, CommandGroup, CommandItem, CommandList } from '../ui/command';

type SuggestionsProps = {
  query: string;
  onSelect: (picked: Pick<Community, 'nom' | 'siren' | 'type'>) => void;
};

export default function Suggestions({ query, onSelect }: SuggestionsProps) {
  const { data: suggestions, isPending, isError } = useCommunitiesBySearch(query);

<<<<<<< HEAD
  if (isPending) return 'Chargement...';
  if (isError) return 'Erreur';
=======
  function navigateToCommunityPage(siren: string) {
    router.push(`/community/${siren}`);
  }

  console.log(query, suggestions);
>>>>>>> 869d401a

  return (
    <div className='absolute mt-1 w-full rounded-md border bg-popover text-popover-foreground shadow-md'>
      <Command>
        <CommandList>
          <CommandEmpty>
            {isPending && <span>Chargement...</span>}
            {isError && <span>Erreur</span>}
            {suggestions?.length === 0 && <span>Aucun resultat trouve pour '{query}'</span>}
          </CommandEmpty>
          <CommandGroup>
<<<<<<< HEAD
            {suggestions.map((suggestion) => (
              <CommandItem key={suggestion.siren} onSelect={(e) => onSelect(suggestion)}>
                {suggestion.nom} - {suggestion.type}
=======
            {suggestions?.map(({ nom, siren, type }) => (
              <CommandItem key={siren} onSelect={() => navigateToCommunityPage(siren)}>
                {nom} - {type} - {siren}
>>>>>>> 869d401a
              </CommandItem>
            ))}
          </CommandGroup>
        </CommandList>
      </Command>
    </div>
  );
}<|MERGE_RESOLUTION|>--- conflicted
+++ resolved
@@ -11,17 +11,6 @@
 export default function Suggestions({ query, onSelect }: SuggestionsProps) {
   const { data: suggestions, isPending, isError } = useCommunitiesBySearch(query);
 
-<<<<<<< HEAD
-  if (isPending) return 'Chargement...';
-  if (isError) return 'Erreur';
-=======
-  function navigateToCommunityPage(siren: string) {
-    router.push(`/community/${siren}`);
-  }
-
-  console.log(query, suggestions);
->>>>>>> 869d401a
-
   return (
     <div className='absolute mt-1 w-full rounded-md border bg-popover text-popover-foreground shadow-md'>
       <Command>
@@ -32,15 +21,9 @@
             {suggestions?.length === 0 && <span>Aucun resultat trouve pour '{query}'</span>}
           </CommandEmpty>
           <CommandGroup>
-<<<<<<< HEAD
-            {suggestions.map((suggestion) => (
+            {suggestions?.map((suggestion) => (
               <CommandItem key={suggestion.siren} onSelect={(e) => onSelect(suggestion)}>
-                {suggestion.nom} - {suggestion.type}
-=======
-            {suggestions?.map(({ nom, siren, type }) => (
-              <CommandItem key={siren} onSelect={() => navigateToCommunityPage(siren)}>
-                {nom} - {type} - {siren}
->>>>>>> 869d401a
+                {suggestion.nom} - {suggestion.type} - {suggestion.siren}
               </CommandItem>
             ))}
           </CommandGroup>
