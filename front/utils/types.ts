--- conflicted
+++ resolved
@@ -1,35 +1,5 @@
-<<<<<<< HEAD
 import { GeometryObject, Topology } from 'topojson-specification';
 
-export enum CommunityType {
-  Commune = 'COM',
-  Departement = 'DEP',
-  Region = 'REG',
-}
-
-export type Community = {
-  siren: string;
-  nom: string;
-  type: string;
-  population: number;
-  longitude: number;
-  latitude: number;
-};
-
-export type CommunityGeoJSONProperties = {
-  codgeo: string;
-  dep: string;
-  reg: string;
-  libgeo: string;
-  type: CommunityType;
-};
-
-export type CommunityTopoJSON = Topology<{
-  communes: GeometryObject<CommunityGeoJSONProperties>;
-  departements: GeometryObject<CommunityGeoJSONProperties>;
-  regions: GeometryObject<CommunityGeoJSONProperties>;
-}>;
-=======
 export enum CommunityType {
   Region = 'REG',
   Departement = 'DEP',
@@ -54,4 +24,17 @@
   longitude: number;
   latitude: number;
 };
->>>>>>> 7cd8d05e
+
+export type CommunityGeoJSONProperties = {
+  codgeo: string;
+  dep: string;
+  reg: string;
+  libgeo: string;
+  type: CommunityType;
+};
+
+export type CommunityTopoJSON = Topology<{
+  communes: GeometryObject<CommunityGeoJSONProperties>;
+  departements: GeometryObject<CommunityGeoJSONProperties>;
+  regions: GeometryObject<CommunityGeoJSONProperties>;
+}>;