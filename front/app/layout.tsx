import Footer from '#app/components/Footer';
import Navbar from '#app/components/Navbar';
import { Toaster } from '#components/ui/toaster';
import { Metadata } from 'next';
import { Kanit } from 'next/font/google';
import './globals.css';
import Providers from './Providers';

const kanit = Kanit({
  weight: ['100', '200', '300', '400', '500', '600', '700', '800', '900'],
  variable: '--font-kanit',
<<<<<<< HEAD
  display: 'swap', // Optional: improves performance by loading
=======
  display: 'swap',
>>>>>>> 5138db32
  subsets: ['latin'],
  fallback: ['system-ui', 'sans-serif'], // Add fallback fonts
});

const baseURL: string | undefined = process.env.NEXT_PUBLIC_BASE_URL;

export const metadata: Metadata = {
  title: {
    template: '%s | Éclaireur Public',
    default: 'Éclaireur Public',
  },
  metadataBase: baseURL != null ? new URL(baseURL) : null,
  alternates: {
    canonical: './',
  },
  description:
    'Éclaireur Public est une initiative portée par Transparency International France et Anticor. Le projet vise à pallier le manque de transparence dans la gestion des dépenses publiques des collectivités locales en France.',
  robots: 'noindex, nofollow',
  keywords: [
    'Transparence financière',
    'Gestion des dépenses publiques',
    'Collectivités locales',
    'Comptes publics',
    'Réforme comptable',
    'Budgets locaux',
    'Finances locales',
    'Responsabilité publique',
    'Gouvernance locale',
    'Dépenses municipales',
    'Contrôle budgétaire',
    'Information citoyenne',
    'Comptabilité publique',
    'Optimisation des dépenses',
    'Rapports financiers',
    'Engagement citoyen',
    'Transparence budgétaire',
    'Décentralisation financière',
    'Audit des dépenses',
    'Participation citoyenne',
  ],
  icons: {
    icon: '/favicon.ico',
  },
  other: {
    'google-fonts': 'https://fonts.googleapis.com/css2?family=Kanit:wght@100;200;300;400;500;600;700;800;900&display=swap',
  },
};

export default function RootLayout({
  children,
}: Readonly<{
  children: React.ReactNode;
}>) {
  return (
    <html lang="fr">
      <body
        className={`${kanit.variable} flex h-screen flex-col antialiased font-sans`}
      >
        <Providers>
          <Navbar />
          <div className='relative flex-grow pt-16'>{children}</div>
          <Footer />
        </Providers>
        <Toaster />
      </body>
    </html>
  );
}<|MERGE_RESOLUTION|>--- conflicted
+++ resolved
@@ -9,13 +9,9 @@
 const kanit = Kanit({
   weight: ['100', '200', '300', '400', '500', '600', '700', '800', '900'],
   variable: '--font-kanit',
-<<<<<<< HEAD
-  display: 'swap', // Optional: improves performance by loading
-=======
   display: 'swap',
->>>>>>> 5138db32
   subsets: ['latin'],
-  fallback: ['system-ui', 'sans-serif'], // Add fallback fonts
+  fallback: ['system-ui', 'sans-serif'], // fallback fonts
 });
 
 const baseURL: string | undefined = process.env.NEXT_PUBLIC_BASE_URL;
