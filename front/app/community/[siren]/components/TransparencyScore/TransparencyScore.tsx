import React from 'react';

import BadgeCommunity from '#components/Communities/BadgeCommunityPage';
import { TransparencyScoreBar } from '#components/TransparencyScore/TransparencyScoreBar';
import type { TransparencyScore } from '#components/TransparencyScore/constants';
import { SCORE_DESCRIPTION, SCORE_TO_ADJECTIF } from '#components/TransparencyScore/constants';
import { TrendingDown, TrendingUp } from 'lucide-react';

import { FicheCard } from '../FicheCard';

const mainTitle = 'Score de transparence agrégé';

function trendToText(trend: number, margin = 0.01) {
  if (trend <= margin && trend >= -margin) return { text: '= Transparence inchangée', icon: null };
  if (trend < margin)
    return { text: 'Transparence en baisse', icon: <TrendingDown className='h-4 w-4' /> };
  return { text: 'Transparence en hausse', icon: <TrendingUp className='h-4 w-4' /> };
}

type TransparencyScoreProps = {
  score: TransparencyScore;
  trend: number;
  className?: string;
};

const TransparencyScoreWithTrendHeader = ({ trend }: { trend: number }) => {
  const { text: trendText, icon: TrendIcon } = trendToText(trend);
<<<<<<< HEAD
  const trendColor =
    trendText === 'Transparence en hausse'
      ? 'bg-lime-200'
      : trendText === 'Transparence en baisse'
        ? 'bg-red-200'
        : 'bg-gray-200';

  return (
    <div className='flex flex-col items-start justify-between sm:flex-row sm:items-center'>
      <div className='flex items-center gap-2'>
        <h2 className='text-3xl font-extrabold text-primary md:text-4xl'>{mainTitle}</h2>
      </div>
      <span
        className={`mt-2 flex items-center gap-1 rounded-full px-3 py-1 text-xs font-bold text-primary sm:mt-0 sm:text-sm ${trendColor}`}
      >
        {TrendIcon && TrendIcon} {trendText}
      </span>
    </div>
  );
};

export function TransparencyScoreWithTrend({ score, trend, className }: TransparencyScoreProps) {
  return (
    <div>
      <FicheCard header={<TransparencyScoreWithTrendHeader trend={trend} />} className={className}>
        <div className='mb-10 flex w-full flex-col gap-6 md:flex-row'>
          <section className='flex w-full flex-col gap-6 md:w-1/2'>
            <TransparencyScoreBar score={score} />
          </section>
          <section className='flex w-full flex-col gap-6 md:w-1/2'>
=======

  const trendColor =
    trendText === 'Transparence en hausse'
      ? 'bg-brand-2'
      : trendText === 'Transparence en baisse'
        ? 'bg-red-200'
        : 'bg-muted-light';

  return (
    <div className='flex flex-col items-start justify-between sm:flex-row sm:items-center'>
      <div className='flex items-center gap-2 order-2 sm:order-1'>
        <h2 className='text-3xl font-extrabold text-primary md:text-4xl'>{mainTitle}</h2>
      </div>
      <div className="order-1 sm:order-2 md:mb-4 mb-2 sm:mb-0">

        <BadgeCommunity
          text={trendText}
          icon={
            TrendIcon
              ? (props: React.SVGProps<SVGSVGElement>) => React.cloneElement(TrendIcon, { ...props, className: 'h-4 w-4' })
              : undefined
          }
          className={trendColor}
        />
      </div>
    </div>
  );
};
export function TransparencyScoreWithTrend({ score, trend }: TransparencyScoreProps) {
  return (
    <div className=''>
      <FicheCard header={<TransparencyScoreWithTrendHeader trend={trend} />}>
        <div className='flex w-full flex-col gap-6 md:flex-row'>
          {/* md:gap-16 */}
          <section className='flex w-full flex-col gap-6 md:w-1/2 items-center'>
            <TransparencyScoreBar score={score} />
          </section>
          <section className='flex w-full flex-col gap-6 md:w-1/2 items-center'>
>>>>>>> 806865dd
            <TransparenceScoreDescription
              title={`Score ${score} - ${SCORE_TO_ADJECTIF[score]}`}
              description={SCORE_DESCRIPTION[score] || 'Aucune donnée disponible'}
            />
          </section>
        </div>
      </FicheCard>
    </div>
  );
}

interface TransparenceScoreDescriptionProps {
  title: string;
  description: string;
}

function TransparenceScoreDescription({ title, description }: TransparenceScoreDescriptionProps) {
  return (
    <div className='flex flex-col gap-2'>
      <h3 className='text-2xl font-bold text-primary md:text-3xl'>{title}</h3>
<<<<<<< HEAD
      <p className='text-lg text-gray-600'>{description}</p>
=======
      <p className='text-lg text-primary'>{description}</p>
>>>>>>> 806865dd
    </div>
  );
}<|MERGE_RESOLUTION|>--- conflicted
+++ resolved
@@ -25,39 +25,6 @@
 
 const TransparencyScoreWithTrendHeader = ({ trend }: { trend: number }) => {
   const { text: trendText, icon: TrendIcon } = trendToText(trend);
-<<<<<<< HEAD
-  const trendColor =
-    trendText === 'Transparence en hausse'
-      ? 'bg-lime-200'
-      : trendText === 'Transparence en baisse'
-        ? 'bg-red-200'
-        : 'bg-gray-200';
-
-  return (
-    <div className='flex flex-col items-start justify-between sm:flex-row sm:items-center'>
-      <div className='flex items-center gap-2'>
-        <h2 className='text-3xl font-extrabold text-primary md:text-4xl'>{mainTitle}</h2>
-      </div>
-      <span
-        className={`mt-2 flex items-center gap-1 rounded-full px-3 py-1 text-xs font-bold text-primary sm:mt-0 sm:text-sm ${trendColor}`}
-      >
-        {TrendIcon && TrendIcon} {trendText}
-      </span>
-    </div>
-  );
-};
-
-export function TransparencyScoreWithTrend({ score, trend, className }: TransparencyScoreProps) {
-  return (
-    <div>
-      <FicheCard header={<TransparencyScoreWithTrendHeader trend={trend} />} className={className}>
-        <div className='mb-10 flex w-full flex-col gap-6 md:flex-row'>
-          <section className='flex w-full flex-col gap-6 md:w-1/2'>
-            <TransparencyScoreBar score={score} />
-          </section>
-          <section className='flex w-full flex-col gap-6 md:w-1/2'>
-=======
-
   const trendColor =
     trendText === 'Transparence en hausse'
       ? 'bg-brand-2'
@@ -85,17 +52,16 @@
     </div>
   );
 };
-export function TransparencyScoreWithTrend({ score, trend }: TransparencyScoreProps) {
+export function TransparencyScoreWithTrend({ score, trend, className }: TransparencyScoreProps) {
   return (
-    <div className=''>
-      <FicheCard header={<TransparencyScoreWithTrendHeader trend={trend} />}>
+    <div>
+      <FicheCard header={<TransparencyScoreWithTrendHeader trend={trend} />} className={className}>
         <div className='flex w-full flex-col gap-6 md:flex-row'>
           {/* md:gap-16 */}
           <section className='flex w-full flex-col gap-6 md:w-1/2 items-center'>
             <TransparencyScoreBar score={score} />
           </section>
           <section className='flex w-full flex-col gap-6 md:w-1/2 items-center'>
->>>>>>> 806865dd
             <TransparenceScoreDescription
               title={`Score ${score} - ${SCORE_TO_ADJECTIF[score]}`}
               description={SCORE_DESCRIPTION[score] || 'Aucune donnée disponible'}
@@ -116,11 +82,7 @@
   return (
     <div className='flex flex-col gap-2'>
       <h3 className='text-2xl font-bold text-primary md:text-3xl'>{title}</h3>
-<<<<<<< HEAD
-      <p className='text-lg text-gray-600'>{description}</p>
-=======
       <p className='text-lg text-primary'>{description}</p>
->>>>>>> 806865dd
     </div>
   );
 }