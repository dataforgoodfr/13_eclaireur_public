--- conflicted
+++ resolved
@@ -79,11 +79,7 @@
             }
         )
 
-<<<<<<< HEAD
-        result = expand_json_columns(df)
-=======
         result = expand_json_columns(df, "extra")
->>>>>>> 8638731c
         expected_df = pd.DataFrame(
             {
                 "id": [1, 2, 3],
@@ -111,10 +107,6 @@
             }
         )
 
-<<<<<<< HEAD
-        result_missing = expand_json_columns(df_missing)
-        pd.testing.assert_frame_equal(result_missing, expected_df)
-=======
         result_missing = expand_json_columns(df_missing, "extra")
         pd.testing.assert_frame_equal(result_missing, expected_df)
 
@@ -139,5 +131,4 @@
         )
 
         with pytest.raises(ValueError):
-            expand_json_columns(df, "extra")
->>>>>>> 8638731c
+            expand_json_columns(df, "extra")