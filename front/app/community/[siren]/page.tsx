import { Suspense } from 'react';

import type { Metadata } from 'next';

import Loading from '@/components/ui/Loading';
import { fetchCommunities } from '@/utils/fetchers/communities/fetchCommunities-server';

import { ErrorBoundary } from './components/ErrorBoundary';
import { FicheHeader } from './components/FicheHeader/FicheHeader';
import { FicheIdentite } from './components/FicheIdentite/FicheIdentite';
import { FicheMarchesPublics } from './components/FicheMarchesPublics/FicheMarchesPublics';
import { FicheSubventions } from './components/FicheSubventions/FicheSubventions';

// TODO Une fois les développements sur le détail d'une collectivité terminées, ajouter un titre dynamique
export const metadata: Metadata = {
  title: 'Collectivité',
  description: 'Détail d’une collectivité',
};

type CommunityPageProps = { params: Promise<{ siren: string }> };

async function getCommunity(siren: string) {
  const communitiesResults = await fetchCommunities({ filters: { siren } });

  if (communitiesResults.length === 0) {
    throw new Error(`Community doesnt exist with siren ${siren}`);
  }

  return communitiesResults[0];
}

export default async function CommunityPage({ params }: CommunityPageProps) {
  const siren = (await params).siren;

  const community = await getCommunity(siren);

  return (
    <Suspense key={community.siren} fallback={<Loading />}>
      <FicheHeader community={community} />
<<<<<<< HEAD
      <div className='mt-[140px]'>
        <FicheIdentite community={community} />
        <ErrorBoundary>
          <FicheMarchesPublics siren={siren} />
        </ErrorBoundary>
      </div>
=======
      <FicheIdentite community={community} />
      <ErrorBoundary>
        <FicheMarchesPublics siren={siren} />
      </ErrorBoundary>
      <ErrorBoundary>
        <FicheSubventions siren={siren} />
      </ErrorBoundary>
>>>>>>> 5890557b
    </Suspense>
  );
}<|MERGE_RESOLUTION|>--- conflicted
+++ resolved
@@ -37,22 +37,15 @@
   return (
     <Suspense key={community.siren} fallback={<Loading />}>
       <FicheHeader community={community} />
-<<<<<<< HEAD
       <div className='mt-[140px]'>
         <FicheIdentite community={community} />
         <ErrorBoundary>
           <FicheMarchesPublics siren={siren} />
         </ErrorBoundary>
+        <ErrorBoundary>
+          <FicheSubventions siren={siren} />
+        </ErrorBoundary>
       </div>
-=======
-      <FicheIdentite community={community} />
-      <ErrorBoundary>
-        <FicheMarchesPublics siren={siren} />
-      </ErrorBoundary>
-      <ErrorBoundary>
-        <FicheSubventions siren={siren} />
-      </ErrorBoundary>
->>>>>>> 5890557b
     </Suspense>
   );
 }