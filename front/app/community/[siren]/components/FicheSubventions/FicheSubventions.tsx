import { NoData } from '@/app/community/[siren]/components/NoData';
import { Tabs, TabsContent, TabsList, TabsTrigger } from '@/components/ui/tabs';
import { fetchSubventions } from '@/utils/fetchers/subventions/fetchSubventions-server';

import { FicheCard } from '../FicheCard';
import Distribution from './Distribution';
import Trends from './Trends';
import Ranking from './Ranking';

async function getSubventions(siren: string) {
  const subventionsResults = await fetchSubventions({
    filters: { attribuant_siren: siren },
    // TODO - Remove limit when api to calculate data is done
    limit: 100,
  });

  return subventionsResults;
}

export async function FicheSubventions({ siren }: { siren: string }) {
  const subventions = await getSubventions(siren);

  return (
<<<<<<< HEAD
    <>
      <div className='mx-auto my-6 max-w-screen-2xl rounded-xl border p-6 shadow'>
        <h2 className='pb-3 text-center text-2xl'>Subventions</h2>
        {subventions.length > 0 ? (
          <Tabs defaultValue='trends'>
            <TabsList>
              <TabsTrigger value='trends'>Évolution</TabsTrigger>
              <TabsTrigger value='distribution'>Répartition</TabsTrigger>
              <TabsTrigger value='compare'>Comparaison</TabsTrigger>
              <TabsTrigger value='details'>Classement</TabsTrigger>
            </TabsList>
            <TabsContent value='trends'>
              <Trends data={subventions} />
            </TabsContent>
            <TabsContent value='distribution'>
              <div className='flex h-[600px] w-full items-center justify-center bg-neutral-200'>
                En construction
              </div>
            </TabsContent>
            <TabsContent value='compare'>
              <div className='flex h-[600px] w-full items-center justify-center bg-neutral-200'>
                En construction
              </div>
            </TabsContent>
            <TabsContent value='details'>
              <Ranking data={subventions} />
            </TabsContent>
          </Tabs>
        ) : (
          <NoData />
        )}
      </div>{' '}
    </>
=======
    <FicheCard>
      <h2 className='pb-3 text-center text-2xl'>Subventions</h2>
      {subventions.length > 0 ? (
        <Tabs defaultValue='trends'>
          <TabsList>
            <TabsTrigger value='trends'>Évolution</TabsTrigger>
            <TabsTrigger value='distribution'>Répartition</TabsTrigger>
            <TabsTrigger value='compare'>Comparaison</TabsTrigger>
            <TabsTrigger value='details'>Classement</TabsTrigger>
          </TabsList>
          <TabsContent value='trends'>
            <Trends data={subventions} />
          </TabsContent>
          <TabsContent value='distribution'>
            <Distribution data={subventions} />
          </TabsContent>
          <TabsContent value='compare'>
            <div className='flex h-[600px] w-full items-center justify-center bg-neutral-200'>
              En construction
            </div>
          </TabsContent>
          <TabsContent value='details'>
            <div className='flex h-[600px] w-full items-center justify-center bg-neutral-200'>
              En construction
            </div>
          </TabsContent>
        </Tabs>
      ) : (
        <NoData />
      )}
    </FicheCard>
>>>>>>> 99c09ec2
  );
}<|MERGE_RESOLUTION|>--- conflicted
+++ resolved
@@ -4,8 +4,8 @@
 
 import { FicheCard } from '../FicheCard';
 import Distribution from './Distribution';
+import Ranking from './Ranking';
 import Trends from './Trends';
-import Ranking from './Ranking';
 
 async function getSubventions(siren: string) {
   const subventionsResults = await fetchSubventions({
@@ -21,41 +21,6 @@
   const subventions = await getSubventions(siren);
 
   return (
-<<<<<<< HEAD
-    <>
-      <div className='mx-auto my-6 max-w-screen-2xl rounded-xl border p-6 shadow'>
-        <h2 className='pb-3 text-center text-2xl'>Subventions</h2>
-        {subventions.length > 0 ? (
-          <Tabs defaultValue='trends'>
-            <TabsList>
-              <TabsTrigger value='trends'>Évolution</TabsTrigger>
-              <TabsTrigger value='distribution'>Répartition</TabsTrigger>
-              <TabsTrigger value='compare'>Comparaison</TabsTrigger>
-              <TabsTrigger value='details'>Classement</TabsTrigger>
-            </TabsList>
-            <TabsContent value='trends'>
-              <Trends data={subventions} />
-            </TabsContent>
-            <TabsContent value='distribution'>
-              <div className='flex h-[600px] w-full items-center justify-center bg-neutral-200'>
-                En construction
-              </div>
-            </TabsContent>
-            <TabsContent value='compare'>
-              <div className='flex h-[600px] w-full items-center justify-center bg-neutral-200'>
-                En construction
-              </div>
-            </TabsContent>
-            <TabsContent value='details'>
-              <Ranking data={subventions} />
-            </TabsContent>
-          </Tabs>
-        ) : (
-          <NoData />
-        )}
-      </div>{' '}
-    </>
-=======
     <FicheCard>
       <h2 className='pb-3 text-center text-2xl'>Subventions</h2>
       {subventions.length > 0 ? (
@@ -78,15 +43,12 @@
             </div>
           </TabsContent>
           <TabsContent value='details'>
-            <div className='flex h-[600px] w-full items-center justify-center bg-neutral-200'>
-              En construction
-            </div>
+            <Ranking data={subventions} />
           </TabsContent>
         </Tabs>
       ) : (
         <NoData />
       )}
     </FicheCard>
->>>>>>> 99c09ec2
   );
 }