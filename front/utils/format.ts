--- conflicted
+++ resolved
@@ -13,11 +13,7 @@
       year: opts.year ?? 'numeric',
       ...opts,
     }).format(new Date(date));
-<<<<<<< HEAD
-  } catch (_err) {
-=======
   } catch {
->>>>>>> 782e387c
     return '';
   }
 }
