--- conflicted
+++ resolved
@@ -83,7 +83,6 @@
                 LOGGER.warning(f"Failed to process file {file_infos.url}: {e}")
                 self.errors[str(e)].append(file_infos.url)
 
-<<<<<<< HEAD
         self._concatenate_files()
         with open(self.data_folder / "errors.json", "w") as f:
             json.dump(self.errors, f)
@@ -92,8 +91,6 @@
     def _post_process(self):
         pass
 
-=======
->>>>>>> d2dce945
     def _process_file(self, file: tuple) -> None:
         """
         Download and normalize a spécific file.
