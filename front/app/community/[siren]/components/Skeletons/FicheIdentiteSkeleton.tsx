--- conflicted
+++ resolved
@@ -7,21 +7,6 @@
 
 export function FicheIdentiteSkeleton() {
   return (
-<<<<<<< HEAD
-    <Card className='w-full rounded-2xl border border-border bg-card p-6'>
-      <div className='mb-6 flex flex-col gap-4 sm:flex-row sm:items-center sm:justify-between'>
-        <Skeleton className='h-8 w-64' />
-        <Skeleton className='h-8 w-48' />
-      </div>
-      <div className='flex flex-col items-center justify-between gap-6 lg:flex-row lg:items-start'>
-        <div className='w-full space-y-4 lg:w-auto lg:flex-1'>
-          <Skeleton className='h-24 w-full' />
-          <Skeleton className='h-24 w-full' />
-          <Skeleton className='h-24 w-full' />
-        </div>
-        <div className='w-full lg:w-auto lg:flex-1'>
-          <Skeleton className='h-64 min-h-[300px] w-full sm:h-80 lg:h-full' />
-=======
     <Card className='>border-muted-DEFAULT rounded-3xl border bg-card p-4 text-card-foreground shadow-none md:p-8'>
       <CardHeader className='p-0 pb-8'>
         {/* Header - Show static title, skeleton for badge */}
@@ -72,7 +57,6 @@
               <div className='absolute inset-0 animate-pulse bg-gradient-to-r from-transparent via-white/20 to-transparent' />
             </div>
           </div>
->>>>>>> 782e387c
         </div>
       </CardContent>
     </Card>
