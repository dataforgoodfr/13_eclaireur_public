--- conflicted
+++ resolved
@@ -274,19 +274,12 @@
     if id_col not in frame.columns:
         return frame
     if frame[id_col].isnull().all():
-<<<<<<< HEAD
         return frame.assign(**{id_col: pd.NaT, f"annee{id_col}": np.nan})
+
     if str(frame[id_col].dtype) == "datetime64[ns, UTC]":
         dt = frame[id_col]
         # return frame.assign(**{f"annee{id_col}": frame[id_col].dt.year})
     elif str(frame[id_col].dtype) == "datetime64[ns]":
-=======
-        return frame.assign(**{id_col: None})
-    if str(frame[id_col].dtype) == "datetime64[ns, UTC]":
-        return frame
-
-    if str(frame[id_col].dtype) == "datetime64[ns]":
->>>>>>> 98d88c0f
         dt = frame[id_col].dt.tz_localize("UTC")
     else:
         dt = frame[id_col].astype(str).where(frame[id_col].notnull())
