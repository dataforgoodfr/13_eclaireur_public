import logging
from pathlib import Path

<<<<<<< HEAD
import pandas as pd
=======
from back.scripts.utils.dataframe_operation import normalize_column_names
from scripts.utils.files_operation import save_csv
>>>>>>> 3bdd915c
from scripts.loaders.base_loader import BaseLoader
from scripts.utils.config import get_project_base_path
from scripts.utils.files_operation import save_csv


class OdfLoader:
    """
    OdfLoader loads data from the ODF dataset and saves it to a CSV file.
    Data from OpenDataFrance, data.gouv.fr, 2022.
    This dataset lists the platforms and organizations that contribute to the development of open data in the territories, identified during the 2022 edition (as of December 31).

    TODO : Refactor using loaders_factory when loading from disk
    """

    def __init__(self, config):
        self._config = config
        self._logger = logging.getLogger(__name__)

    def get(self):
        processed_data_config = self._config["processed_data"]
        data_folder = get_project_base_path() / processed_data_config["path"]
        data_file = data_folder / processed_data_config["filename"]

        if data_file.exists():
            self._logger.info("Found ODF file on disk, loading it.")
            return pd.read_csv(data_file, sep=";", dtype={"siren": "str"})

        self._logger.info("Loading ODF data.")
        odf_data_loader = BaseLoader.loader_factory(
            self._config["url"], dtype=self._config["dtype"]
        )
<<<<<<< HEAD
        data = odf_data_loader.load().assign(
            siren=lambda df: df["siren"].astype(str).str.zfill(9)
        )
=======
        data = odf_data_loader.load()
        data = normalize_column_names(data)
>>>>>>> 3bdd915c
        save_csv(
            data,
            Path(processed_data_config["path"]),
            processed_data_config["filename"],
            sep=";",
            index=True,
        )
        return data<|MERGE_RESOLUTION|>--- conflicted
+++ resolved
@@ -1,15 +1,12 @@
 import logging
 from pathlib import Path
 
-<<<<<<< HEAD
 import pandas as pd
-=======
-from back.scripts.utils.dataframe_operation import normalize_column_names
-from scripts.utils.files_operation import save_csv
->>>>>>> 3bdd915c
 from scripts.loaders.base_loader import BaseLoader
 from scripts.utils.config import get_project_base_path
 from scripts.utils.files_operation import save_csv
+
+from back.scripts.utils.dataframe_operation import normalize_column_names
 
 
 class OdfLoader:
@@ -38,14 +35,11 @@
         odf_data_loader = BaseLoader.loader_factory(
             self._config["url"], dtype=self._config["dtype"]
         )
-<<<<<<< HEAD
-        data = odf_data_loader.load().assign(
-            siren=lambda df: df["siren"].astype(str).str.zfill(9)
+        data = (
+            odf_data_loader.load()
+            .assign(siren=lambda df: df["siren"].astype(str).str.zfill(9))
+            .pipe(normalize_column_names)
         )
-=======
-        data = odf_data_loader.load()
-        data = normalize_column_names(data)
->>>>>>> 3bdd915c
         save_csv(
             data,
             Path(processed_data_config["path"]),
