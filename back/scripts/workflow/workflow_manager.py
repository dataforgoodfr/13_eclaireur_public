--- conflicted
+++ resolved
@@ -2,25 +2,13 @@
 from datetime import datetime
 from pathlib import Path
 
-<<<<<<< HEAD
 import pandas as pd
-=======
-from back.scripts.utils.dataframe_operation import normalize_column_names
-from scripts.utils.psql_connector import PSQLConnector
->>>>>>> a92a7f4e
 from scripts.communities.communities_selector import CommunitiesSelector
 from scripts.datasets.datafile_loader import DatafileLoader
 from scripts.datasets.datafiles_loader import DatafilesLoader
 from scripts.datasets.datagouv_searcher import DataGouvSearcher
 from scripts.datasets.single_urls_builder import SingleUrlsBuilder
-<<<<<<< HEAD
 from scripts.utils.config import get_project_data_path
-=======
-from scripts.datasets.datafiles_loader import DatafilesLoader
-from scripts.datasets.datafile_loader import DatafileLoader
-from scripts.utils.config import get_project_base_path
-from scripts.utils.files_operation import save_csv
->>>>>>> a92a7f4e
 from scripts.utils.constants import (
     DATACOLUMNS_OUT_FILENAME,
     DATAFILES_OUT_FILENAME,
@@ -29,9 +17,9 @@
     NORMALIZED_DATA_FILENAME,
 )
 from scripts.utils.files_operation import save_csv
+from scripts.utils.psql_connector import PSQLConnector
 
 from back.scripts.utils.elected_officials import ElectedOfficialsWorkflow
-from back.scripts.utils.psql_connector import PSQLConnector
 
 
 class WorkflowManager:
@@ -41,28 +29,19 @@
         self.logger = logging.getLogger(__name__)
         self.connector = PSQLConnector()
 
-        self.source_folder = get_project_data_path()
-        self.source_folder.mkdir(exist_ok=True, parents=True)
-
     def run_workflow(self):
         self.logger.info("Workflow started.")
-        self._run_elus()
+        self._run_subvention_and_marche()
+
+        ElectedOfficialsWorkflow(self.config["elected_officials"]["data_folder"]).run()
         self._run_subvention_and_marche()
 
         self.logger.info("Workflow completed.")
 
-    def _run_elus(self):
-        elus = ElectedOfficialsWorkflow(self.config["elected_officials"]["data_folder"])
-        elus.run()
-
     def _run_subvention_and_marche(self):
-        # Create blank dict to store dataframes that will be saved to the DB
-        df_to_save_to_db = {}
-
         # If communities files are already generated, check the age
         self.check_file_age(self.config["file_age_to_check"])
 
-        # Build communities scope, and add selected communities to df_to_save
         communities_selector = self.initialize_communities_scope()
 
         # Loop through the topics defined in the config, e.g. marches publics or subventions.
@@ -81,13 +60,7 @@
                 getattr(topic_datafiles, "datafiles_out", None),
                 getattr(topic_datafiles, "modifications_data", None),
             )
-            # If config requires it, add normalized data of the topic to df_to_save
-            if self.config["workflow"]["save_to_db"]:
-                df_to_save_to_db[topic + "_normalized"] = topic_datafiles.normalized_data
-
-        # Save data to the database if the config allows it
-        if self.config["workflow"]["save_to_db"]:
-            self.save_data_to_db(df_to_save_to_db)
+        self.logger.info("Workflow completed.")
 
     def check_file_age(self, config):
         """
@@ -200,11 +173,8 @@
         modifications_data=None,
     ):
         # Define the output folder path
-        output_folder = get_project_base_path() / (
-            self.config["outputs_csv"]["path"] % {"topic": topic}
-        )
-        output_folder.mkdir(parents=True, exist_ok=True)
-        normalized_data = normalize_column_names(normalized_data)
+        output_folder = get_project_data_path() / "datasets" / topic / "outputs"
+
         # Loop through the dataframes (if not None) to save them to the output folder
         if normalized_data is not None:
             save_csv(normalized_data, output_folder, NORMALIZED_DATA_FILENAME, sep=";")
