@tailwind base;
@tailwind components;
@tailwind utilities;

@layer base {
  :root {
    --background: 0 0% 100%;
    --foreground: 240 10% 3.9%;
    --card: 0 0% 100%;
    --card-foreground: 240 10% 3.9%;
    --popover: 0 0% 100%;
    --popover-foreground: 240 10% 3.9%;
    --primary: 240 5.9% 10%;
    --primary-foreground: 0 0% 98%;
    --secondary: 240 4.8% 95.9%;
    --secondary-foreground: 240 5.9% 10%;
    --muted: 240 4.8% 95.9%;
    --muted-foreground: 240 3.8% 46.1%;
    --accent: 240 4.8% 95.9%;
    --accent-foreground: 240 5.9% 10%;
    --destructive: 0 84.2% 60.2%;
    --destructive-foreground: 0 0% 98%;
    --border: 240 5.9% 90%;
    --input: 240 5.9% 90%;
    --ring: 240 10% 3.9%;
    --chart-1: 12 76% 61%;
    --chart-2: 173 58% 39%;
    --chart-3: 197 37% 24%;
    --chart-4: 43 74% 66%;
    --chart-5: 27 87% 67%;
<<<<<<< HEAD
    --radius: 0.5rem
=======
    --radius: 0.5rem;
>>>>>>> a1cf31b6
  }
  .dark {
    --background: 240 10% 3.9%;
    --foreground: 0 0% 98%;
    --card: 240 10% 3.9%;
    --card-foreground: 0 0% 98%;
    --popover: 240 10% 3.9%;
    --popover-foreground: 0 0% 98%;
    --primary: 0 0% 98%;
    --primary-foreground: 240 5.9% 10%;
    --secondary: 240 3.7% 15.9%;
    --secondary-foreground: 0 0% 98%;
    --muted: 240 3.7% 15.9%;
    --muted-foreground: 240 5% 64.9%;
    --accent: 240 3.7% 15.9%;
    --accent-foreground: 0 0% 98%;
    --destructive: 0 62.8% 30.6%;
    --destructive-foreground: 0 0% 98%;
    --border: 240 3.7% 15.9%;
    --input: 240 3.7% 15.9%;
    --ring: 240 4.9% 83.9%;
    --chart-1: 220 70% 50%;
    --chart-2: 160 60% 45%;
    --chart-3: 30 80% 55%;
    --chart-4: 280 65% 60%;
<<<<<<< HEAD
    --chart-5: 340 75% 55%
=======
    --chart-5: 340 75% 55%;
>>>>>>> a1cf31b6
  }
}

@layer base {
  * {
    @apply border-border outline-ring/50;
  }
  body {
    @apply bg-background text-foreground;
  }
}

@layer base {
  :root {
    --background: 0 0% 100%;

    --foreground: 222.2 84% 4.9%;

    --card: 0 0% 100%;

    --card-foreground: 222.2 84% 4.9%;

    --popover: 0 0% 100%;

    --popover-foreground: 222.2 84% 4.9%;

    --primary: 222.2 47.4% 11.2%;

    --primary-foreground: 210 40% 98%;

    --secondary: 210 40% 96.1%;

    --secondary-foreground: 222.2 47.4% 11.2%;

    --muted: 210 40% 96.1%;

    --muted-foreground: 215.4 16.3% 46.9%;

    --accent: 210 40% 96.1%;

    --accent-foreground: 222.2 47.4% 11.2%;

    --destructive: 0 84.2% 60.2%;

    --destructive-foreground: 210 40% 98%;

    --border: 214.3 31.8% 91.4%;

    --input: 214.3 31.8% 91.4%;

    --ring: 222.2 84% 4.9%;

    --chart-1: 12 76% 61%;

    --chart-2: 173 58% 39%;

    --chart-3: 197 37% 24%;

    --chart-4: 43 74% 66%;

    --chart-5: 27 87% 67%;

    --radius: 0.5rem;
  }
  .dark {
    --background: 222.2 84% 4.9%;

    --foreground: 210 40% 98%;

    --card: 222.2 84% 4.9%;

    --card-foreground: 210 40% 98%;

    --popover: 222.2 84% 4.9%;

    --popover-foreground: 210 40% 98%;

    --primary: 210 40% 98%;

    --primary-foreground: 222.2 47.4% 11.2%;

    --secondary: 217.2 32.6% 17.5%;

    --secondary-foreground: 210 40% 98%;

    --muted: 217.2 32.6% 17.5%;

    --muted-foreground: 215 20.2% 65.1%;

    --accent: 217.2 32.6% 17.5%;

    --accent-foreground: 210 40% 98%;

    --destructive: 0 62.8% 30.6%;

    --destructive-foreground: 210 40% 98%;

    --border: 217.2 32.6% 17.5%;

    --input: 217.2 32.6% 17.5%;

    --ring: 212.7 26.8% 83.9%;

    --chart-1: 220 70% 50%;

    --chart-2: 160 60% 45%;

    --chart-3: 30 80% 55%;

    --chart-4: 280 65% 60%;

    --chart-5: 340 75% 55%;
  }
}

@layer base {
  * {
    @apply border-border;
  }
  body {
    @apply bg-background text-foreground;
  }
}<|MERGE_RESOLUTION|>--- conflicted
+++ resolved
@@ -28,11 +28,7 @@
     --chart-3: 197 37% 24%;
     --chart-4: 43 74% 66%;
     --chart-5: 27 87% 67%;
-<<<<<<< HEAD
-    --radius: 0.5rem
-=======
     --radius: 0.5rem;
->>>>>>> a1cf31b6
   }
   .dark {
     --background: 240 10% 3.9%;
@@ -58,11 +54,7 @@
     --chart-2: 160 60% 45%;
     --chart-3: 30 80% 55%;
     --chart-4: 280 65% 60%;
-<<<<<<< HEAD
-    --chart-5: 340 75% 55%
-=======
     --chart-5: 340 75% 55%;
->>>>>>> a1cf31b6
   }
 }
 
