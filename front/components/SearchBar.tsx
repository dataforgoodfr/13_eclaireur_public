import { Suspense } from 'react';

import { usePathname, useRouter, useSearchParams } from 'next/navigation';

<<<<<<< HEAD
import { Input } from '@/components/ui/input';
import { Community } from '@/utils/types';
import { debounce } from '@/utils/utils';
import { CommandEmpty, CommandGroup, CommandItem, CommandList } from 'cmdk';
import { Command, Search } from 'lucide-react';
=======
import { useRouter } from 'next/navigation';

import { Community } from '@/app/models/community';
import {
  Command,
  CommandEmpty,
  CommandGroup,
  CommandItem,
  CommandList,
} from '@/components/ui/command';
import { Input } from '@/components/ui/input';
import { Search } from 'lucide-react';
>>>>>>> 1ee120cf

type SuggestedCommunities = Pick<Community, 'nom' | 'siren'>;

type SuggestionsProps = {
  query: string;
  currentPage: number;
  onSelect: (suggestion: SuggestedCommunities) => void;
};

async function Suggestions({ query, currentPage, onSelect }: SuggestionsProps) {
  const suggestions: SuggestedCommunities[] = await fetchFilteredInvoices(query, currentPage);

  return (
    <div className='absolute mt-1 w-full rounded-md border bg-popover text-popover-foreground shadow-md'>
      <Command>
        <CommandList>
          <CommandEmpty>Aucun resultat trouve pour '{query}'</CommandEmpty>
          <CommandGroup>
            {suggestions.map((suggestion) => (
              <CommandItem key={suggestion.siren} onSelect={() => onSelect(suggestion)}>
                {suggestion.nom}
              </CommandItem>
            ))}
          </CommandGroup>
        </CommandList>
      </Command>
    </div>
  );
}

function SearchInput() {
  const searchParams = useSearchParams();
  const pathname = usePathname();
  const router = useRouter();

  const handleSearch = debounce((term: string) => {
    const params = new URLSearchParams(searchParams);
    if (term) {
      params.set('query', term);
    } else {
      params.delete('query');
    }
    router.replace(`${pathname}?${params.toString()}`);
  }, 500);

  return (
    <Input
      className='pl-8 pr-4'
      placeholder='Entrez une collectivité territoriale'
      defaultValue={searchParams.get('query')?.toString()}
      onChange={(e) => handleSearch(e.target.value)}
    />
  );
}

type SearchBarProps = {
  searchParams?: Promise<{
    query?: string;
    page?: string;
  }>;
};

export default async function SearchBar(props: SearchBarProps) {
  const searchParams = await props.searchParams;
  const query = searchParams?.query || '';
  const currentPage = Number(searchParams?.page) || 1;

  return (
    <div className='relative w-4/5'>
      <div className='relative'>
        <Search className='absolute left-2 top-1/2 h-4 w-4 -translate-y-1/2 transform text-muted-foreground' />
        <SearchInput />
      </div>
      <Suspense key={query + currentPage} fallback={'chargement'}>
        <Suggestions query={query} currentPage={currentPage} />
      </Suspense>
    </div>
  );
}<|MERGE_RESOLUTION|>--- conflicted
+++ resolved
@@ -2,26 +2,11 @@
 
 import { usePathname, useRouter, useSearchParams } from 'next/navigation';
 
-<<<<<<< HEAD
+import { Community } from '@/app/models/community';
 import { Input } from '@/components/ui/input';
-import { Community } from '@/utils/types';
 import { debounce } from '@/utils/utils';
 import { CommandEmpty, CommandGroup, CommandItem, CommandList } from 'cmdk';
 import { Command, Search } from 'lucide-react';
-=======
-import { useRouter } from 'next/navigation';
-
-import { Community } from '@/app/models/community';
-import {
-  Command,
-  CommandEmpty,
-  CommandGroup,
-  CommandItem,
-  CommandList,
-} from '@/components/ui/command';
-import { Input } from '@/components/ui/input';
-import { Search } from 'lucide-react';
->>>>>>> 1ee120cf
 
 type SuggestedCommunities = Pick<Community, 'nom' | 'siren'>;
 
