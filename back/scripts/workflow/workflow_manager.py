import logging
from datetime import datetime
from pathlib import Path

import pandas as pd
from scripts.communities.communities_selector import CommunitiesSelector
from scripts.datasets.datafile_loader import DatafileLoader
from scripts.datasets.datafiles_loader import DatafilesLoader
from scripts.datasets.datagouv_searcher import DataGouvSearcher
from scripts.datasets.single_urls_builder import SingleUrlsBuilder
from scripts.utils.config import get_project_base_path, get_project_data_path
from scripts.utils.constants import (
    DATACOLUMNS_OUT_FILENAME,
    DATAFILES_OUT_FILENAME,
    FILES_IN_SCOPE_FILENAME,
    MODIFICATIONS_DATA_FILENAME,
    NORMALIZED_DATA_FILENAME,
)
from scripts.utils.files_operation import save_csv
from scripts.utils.psql_connector import PSQLConnector

<<<<<<< HEAD
from back.scripts.datasets.sirene import SireneWorkflow
=======
from back.scripts.datasets.declaration_interet import DeclaInteretWorkflow
from back.scripts.datasets.elected_officials import ElectedOfficialsWorkflow
>>>>>>> e7bdb901
from back.scripts.utils.dataframe_operation import normalize_column_names


class WorkflowManager:
    def __init__(self, args, config):
        self.args = args
        self.config = config
        self.logger = logging.getLogger(__name__)
        self.connector = PSQLConnector()

        self.source_folder = get_project_data_path()
        self.source_folder.mkdir(exist_ok=True, parents=True)

    def run_workflow(self):
        self.logger.info("Workflow started.")
        ElectedOfficialsWorkflow(self.config["elected_officials"]["data_folder"]).run()
<<<<<<< HEAD
        SireneWorkflow(self.config["sirene"]).run()
=======
        DeclaInteretWorkflow(self.config["declarations_interet"]).run()
>>>>>>> e7bdb901
        self._run_subvention_and_marche()

        self.logger.info("Workflow completed.")

    def _run_subvention_and_marche(self):
        # If communities files are already generated, check the age
        self.check_file_age(self.config["file_age_to_check"])

        communities_selector = self.initialize_communities_scope()

        # Loop through the topics defined in the config, e.g. marches publics or subventions.
        for topic, topic_config in self.config["search"].items():
            # Process each topic to get files in scope and datafiles
            topic_files_in_scope, topic_datafiles = self.process_topic(
                communities_selector, topic, topic_config
            )

            self.save_output_to_csv(
                topic,
                topic_datafiles.normalized_data,
                topic_files_in_scope,
                getattr(topic_datafiles, "datacolumns_out", None),
                getattr(topic_datafiles, "datafiles_out", None),
                getattr(topic_datafiles, "modifications_data", None),
            )

    def check_file_age(self, config):
        """
        Check file age and log a warning if file is too aged according to config.yaml file, section: file_age_to_check
        """
        max_age_in_days = config["age"]

        for filename, filepath in config["files"].items():
            if Path(filepath).exists():
                filepath = Path(filepath)
                last_modified = datetime.fromtimestamp(filepath.stat().st_mtime)
                age_in_days = (datetime.now() - last_modified).days
                self.logger.info(
                    f"Found: {filename} at {filepath}, last update: {last_modified}, age: {age_in_days} days"
                )

                if age_in_days > max_age_in_days:
                    self.logger.warning(
                        f"{filename} file is older than {max_age_in_days} days. It is advised to refresh your data."
                    )

    def initialize_communities_scope(self):
        self.logger.info("Initializing communities scope.")
        # Initialize CommunitiesSelector with the config and select communities
        config = self.config["communities"] | {"sirene": self.config["sirene"]}
        communities_selector = CommunitiesSelector(config)

        self.connector.save_df_to_sql_drop_existing(
            self.config["workflow"]["save_to_db"],
            communities_selector.selected_data,
            "selected_communities",
            index=True,
            index_label=["siren"],
        )

        self.logger.info("Communities scope initialized.")
        return communities_selector

    def process_topic(self, communities_selector, topic, topic_config):
        self.logger.info(f"Processing topic {topic}.")
        topic_files_in_scope = None

        if topic_config["source"] == "multiple":
            # Find multiple datafiles from datagouv
            config = self.config["datagouv"]
            config["datagouv_api"] = self.config["datagouv_api"]
            datagouv_searcher = DataGouvSearcher(communities_selector, config)
            datagouv_topic_files_in_scope = datagouv_searcher.select_datasets(topic_config)

            # Find single datafiles from single urls (standalone datasources outside of datagouv)
            single_urls_builder = SingleUrlsBuilder(communities_selector)
            single_urls_topic_files_in_scope = single_urls_builder.get_datafiles(topic_config)

            # Concatenate both datafiles lists into one
            topic_files_in_scope = pd.concat(
                [datagouv_topic_files_in_scope, single_urls_topic_files_in_scope],
                ignore_index=True,
            )

            self.connector.save_df_to_sql_drop_existing(
                self.config["workflow"]["save_to_db"],
                topic_files_in_scope,
                topic + "_files_in_scope",
                index=True,
                index_label=["url"],
            )

            # Process the datafiles list: download & normalize
            topic_datafiles = DatafilesLoader(
                topic_files_in_scope, topic, topic_config, self.config["datafile_loader"]
            )

            self.connector.save_df_to_sql_drop_existing(
                self.config["workflow"]["save_to_db"],
                topic_datafiles.normalized_data,
                topic + "_normalized_data",
                index=True,
                index_label=[
                    "idAttribuant",
                    "idBeneficiaire",
                    "dateConvention",
                    "referenceDecision",
                    "montant",
                    "idRAE",
                ],
            )

        elif topic_config["source"] == "single":
            # Process the single datafile: download & normalize
            topic_datafiles = DatafileLoader(communities_selector, topic_config)

            self.connector.save_df_to_sql_drop_existing(
                self.config["workflow"]["save_to_db"],
                topic_datafiles.normalized_data,
                topic + "_normalized_data",
                index=True,
                index_label=["id", "acheteur.id", "codeCPV"],
            )

        if self.config["workflow"]["save_to_db"]:
            self.connector.close_connection()

        self.logger.info(f"Topic {topic} processed.")
        return topic_files_in_scope, topic_datafiles

    def save_output_to_csv(
        self,
        topic,
        normalized_data,
        topic_files_in_scope=None,
        datacolumns_out=None,
        datafiles_out=None,
        modifications_data=None,
    ):
        output_folder = get_project_base_path() / (
            self.config["outputs_csv"]["path"] % {"topic": topic}
        )
        output_folder.mkdir(parents=True, exist_ok=True)
        normalized_data = normalize_column_names(normalized_data)

        # Loop through the dataframes (if not None) to save them to the output folder
        if normalized_data is not None:
            save_csv(normalized_data, output_folder, NORMALIZED_DATA_FILENAME, sep=";")
        if topic_files_in_scope is not None:
            save_csv(topic_files_in_scope, output_folder, FILES_IN_SCOPE_FILENAME, sep=";")
        if datacolumns_out is not None:
            save_csv(datacolumns_out, output_folder, DATACOLUMNS_OUT_FILENAME, sep=";")
        if datafiles_out is not None:
            save_csv(datafiles_out, output_folder, DATAFILES_OUT_FILENAME, sep=";")
        if modifications_data is not None:
            save_csv(modifications_data, output_folder, MODIFICATIONS_DATA_FILENAME, sep=";")<|MERGE_RESOLUTION|>--- conflicted
+++ resolved
@@ -19,12 +19,9 @@
 from scripts.utils.files_operation import save_csv
 from scripts.utils.psql_connector import PSQLConnector
 
-<<<<<<< HEAD
-from back.scripts.datasets.sirene import SireneWorkflow
-=======
 from back.scripts.datasets.declaration_interet import DeclaInteretWorkflow
 from back.scripts.datasets.elected_officials import ElectedOfficialsWorkflow
->>>>>>> e7bdb901
+from back.scripts.datasets.sirene import SireneWorkflow
 from back.scripts.utils.dataframe_operation import normalize_column_names
 
 
@@ -41,11 +38,8 @@
     def run_workflow(self):
         self.logger.info("Workflow started.")
         ElectedOfficialsWorkflow(self.config["elected_officials"]["data_folder"]).run()
-<<<<<<< HEAD
         SireneWorkflow(self.config["sirene"]).run()
-=======
         DeclaInteretWorkflow(self.config["declarations_interet"]).run()
->>>>>>> e7bdb901
         self._run_subvention_and_marche()
 
         self.logger.info("Workflow completed.")
