import type { SVGProps } from 'react';

import { SCORE_TO_ADJECTIF, TransparencyScore } from '#components/TransparencyScore/constants';
import { cn } from '#utils/utils';
import type { ClassNameValue } from 'tailwind-merge';

const SQUARE_SIZE = 60;
const CORNER_RADIUS = 12;
const ACTIVE_SCORE_SCALE = 1.2;
const GAP = 10;

const scoreValues = Object.values(TransparencyScore).filter(
  (score) => score !== TransparencyScore.UNKNOWN,
);

const SCALE_PADDING = (SQUARE_SIZE * (ACTIVE_SCORE_SCALE - 1)) / 2; // Space needed for scaled tile

const SVG_CONFIG = {
  viewBoxWidth: scoreValues.length * (SQUARE_SIZE + GAP) - GAP + 2 * SCALE_PADDING,
  viewBoxHeight: SQUARE_SIZE + SCALE_PADDING + 35, // Add padding on top + space for text
  padding: SCALE_PADDING,
};

type ScoreTileProps = {
  score: TransparencyScore;
  rectangleClassName?: ClassNameValue;
  size?: number;
} & SVGProps<SVGGElement>;

function getCustomRoundedRectPath(width: number, height: number, r: number) {
  return `
    M 0,0
    L ${width},0
    L ${width},${height - r}
    Q ${width},${height} ${width - r},${height}
    L 0,${height}
    L 0,${r}
    Q 0,0 ${r},0
    Z
  `;
}

export function ScoreTile({
  score,
  rectangleClassName,
  size = SQUARE_SIZE,
  ...restProps
}: ScoreTileProps) {
  return (
    <g {...restProps}>
      <path
        d={getCustomRoundedRectPath(size, size, CORNER_RADIUS)}
        className={cn(rectangleClassName)}
        strokeWidth={1}
      />
      <text
        x={size / 2}
        y={size / 2 + 5 / 2}
        textAnchor='middle'
        dominantBaseline='middle'
        className='fill-primary font-bold'
      >
        {score}
      </text>
    </g>
  );
}

type TransparencyScoreBarProps = {
  score: TransparencyScore | null;
  className?: string;
  responsive?: boolean;
  isPending?: boolean;
  isError?: boolean;
};

<<<<<<< HEAD
=======
export const getScoreColor = (score: TransparencyScore) => {
  switch (score) {
    case TransparencyScore.A:
      return 'fill-score-A';
    case TransparencyScore.B:
      return 'fill-score-B';
    case TransparencyScore.C:
      return 'fill-score-C';
    case TransparencyScore.D:
      return 'fill-score-D';
    case TransparencyScore.E:
      return 'fill-score-E';
    default:
      return 'fill-muted-light';
  }
};

>>>>>>> 782e387c
export function TransparencyScoreBar({
  score: activeScore,
  className,
  responsive = true,
<<<<<<< HEAD
=======
  isPending = false,
  isError = false,
>>>>>>> 782e387c
}: TransparencyScoreBarProps) {
  const translateDueToScaleFactor = -5;

  // Use null score for pending/error state to show default appearance
  const displayScore = isPending || isError ? null : activeScore;

  // Calculate text position - clamp to keep it within bounds
  const getTextXPosition = () => {
    if (!displayScore || displayScore === TransparencyScore.UNKNOWN) {
      return SVG_CONFIG.viewBoxWidth / 2;
    }

<<<<<<< HEAD
    const scoreIndex = scoreValues.indexOf(activeScore);
=======
    const scoreIndex = scoreValues.indexOf(displayScore);
>>>>>>> 782e387c
    const idealX = SVG_CONFIG.padding + scoreIndex * (SQUARE_SIZE + GAP) + SQUARE_SIZE / 2;
    const minX = 60; // Minimum X to avoid text cutoff on left
    // More space on right for "Très insuffisant" (score E)
    const maxX = SVG_CONFIG.viewBoxWidth - 90;

    return Math.max(minX, Math.min(maxX, idealX));
  };

  return (
    <svg
      className={cn(responsive && 'h-auto w-full max-w-md', className)}
      width={!responsive ? SVG_CONFIG.viewBoxWidth : undefined}
      height={!responsive ? SVG_CONFIG.viewBoxHeight : undefined}
      viewBox={`0 0 ${SVG_CONFIG.viewBoxWidth} ${SVG_CONFIG.viewBoxHeight}`}
      preserveAspectRatio='xMidYMid meet'
    >
      <g transform={`translate(${SVG_CONFIG.padding}, ${SVG_CONFIG.padding})`}>
        {scoreValues.map((scoreValue, i) => {
          const baseX = i * (SQUARE_SIZE + GAP);

          const isActive = scoreValue === displayScore;

          return (
            <ScoreTile
              key={scoreValue}
              score={scoreValue}
              transform={
                isActive
                  ? `translate(${baseX}, 0) scale(${ACTIVE_SCORE_SCALE}) translate(${translateDueToScaleFactor}, ${translateDueToScaleFactor})`
                  : `translate(${baseX}, 0)`
              }
              rectangleClassName={isActive ? getScoreColor(scoreValue) : 'fill-muted-light'}
            />
          );
        })}
      </g>

      <text
        x={getTextXPosition()}
        y={SVG_CONFIG.padding + SQUARE_SIZE + 25}
        textAnchor='middle'
        className='fill-blue-900 text-lg font-bold'
      >
<<<<<<< HEAD
        {activeScore === TransparencyScore.UNKNOWN || activeScore === null
          ? 'Non communiqué'
          : SCORE_TO_ADJECTIF[activeScore]}
=======
        {/* "Non Communiqué" only if null else nothing displayed */}
        {displayScore === TransparencyScore.UNKNOWN || displayScore === null
          ? isPending
            ? ''
            : 'Non communiqué'
          : SCORE_TO_ADJECTIF[displayScore]}
>>>>>>> 782e387c
      </text>
    </svg>
  );
}<|MERGE_RESOLUTION|>--- conflicted
+++ resolved
@@ -74,8 +74,6 @@
   isError?: boolean;
 };
 
-<<<<<<< HEAD
-=======
 export const getScoreColor = (score: TransparencyScore) => {
   switch (score) {
     case TransparencyScore.A:
@@ -93,16 +91,12 @@
   }
 };
 
->>>>>>> 782e387c
 export function TransparencyScoreBar({
   score: activeScore,
   className,
   responsive = true,
-<<<<<<< HEAD
-=======
   isPending = false,
   isError = false,
->>>>>>> 782e387c
 }: TransparencyScoreBarProps) {
   const translateDueToScaleFactor = -5;
 
@@ -115,11 +109,7 @@
       return SVG_CONFIG.viewBoxWidth / 2;
     }
 
-<<<<<<< HEAD
-    const scoreIndex = scoreValues.indexOf(activeScore);
-=======
     const scoreIndex = scoreValues.indexOf(displayScore);
->>>>>>> 782e387c
     const idealX = SVG_CONFIG.padding + scoreIndex * (SQUARE_SIZE + GAP) + SQUARE_SIZE / 2;
     const minX = 60; // Minimum X to avoid text cutoff on left
     // More space on right for "Très insuffisant" (score E)
@@ -163,18 +153,12 @@
         textAnchor='middle'
         className='fill-blue-900 text-lg font-bold'
       >
-<<<<<<< HEAD
-        {activeScore === TransparencyScore.UNKNOWN || activeScore === null
-          ? 'Non communiqué'
-          : SCORE_TO_ADJECTIF[activeScore]}
-=======
         {/* "Non Communiqué" only if null else nothing displayed */}
         {displayScore === TransparencyScore.UNKNOWN || displayScore === null
           ? isPending
             ? ''
             : 'Non communiqué'
           : SCORE_TO_ADJECTIF[displayScore]}
->>>>>>> 782e387c
       </text>
     </svg>
   );
