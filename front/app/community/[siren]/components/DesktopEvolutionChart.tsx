'use client';

import { RefObject } from 'react';

import {
  Bar,
  Cell,
  LabelList,
  Legend,
  BarChart as RechartsBarChart,
  ResponsiveContainer,
  XAxis,
  YAxis,
} from 'recharts';

import { InterpellerButton } from '../../../../components/ui/interpeller-button';
import { CHART_HEIGHT } from './constants';
import type { ChartDataType } from './hooks/useChartData';

type DesktopEvolutionChartProps = {
  data: Array<{
    year: number;
    value: number;
    originalValue: number;
    isPrimaryMissing: boolean;
  }>;
  barColor: string;
  borderColor: string;
  unit?: string;
  formatValue: (value: number) => string;
  avgValue: number;
  legendLabel: string;
  chartType: ChartDataType;
  siren?: string;
  hasRealData: boolean;
  ref?: RefObject<HTMLDivElement | null>;
};

export default function DesktopEvolutionChart({
  data,
  barColor,
  borderColor,
  unit,
  formatValue,
  avgValue,
  legendLabel,
  chartType,
  siren,
  hasRealData,
  ref,
}: DesktopEvolutionChartProps) {
  return (
    <div className='relative'>
      {!hasRealData && (
        <div className='absolute right-2 top-2 z-10'>
          <div className='h-2 w-2 animate-pulse rounded-full bg-gray-400' />
        </div>
      )}
      <ResponsiveContainer ref={ref} width='100%' height={CHART_HEIGHT}>
        <RechartsBarChart
          width={500}
          height={300}
          data={data}
          margin={{
            top: 30,
            right: 30,
            left: 20,
            bottom: 5,
          }}
        >
<<<<<<< HEAD
=======
          <XAxis dataKey='year' axisLine={true} tickLine={true} />
          <YAxis tickFormatter={hasRealData ? (value) => formatValue(value) : () => ''} />
>>>>>>> a3c647ec
          <Legend
            content={() => {
              const bgColorClass =
                chartType === 'marches-publics' ? 'bg-primary-light' : 'bg-brand-2';
              return (
                <div className='mt-4 flex flex-col items-center gap-2'>
                  <div className='flex items-center gap-2'>
                    <div className={`h-6 w-6 rounded border border-primary ${bgColorClass}`} />
                    <span className='font-semibold text-primary'>
                      {legendLabel} {unit ? `(${unit})` : ''}
                    </span>
                  </div>
                </div>
              );
            }}
          />
          <Bar
            dataKey='value'
            stackId='a'
            strokeWidth={1}
            radius={[16, 0, 0, 0]}
            style={{ zIndex: 1 }}
            label={(props) => {
              const entry = data[props.index];
              if (entry?.isPrimaryMissing && siren && hasRealData) {
                return (
                  <g>
                    <foreignObject
                      x={props.x + props.width / 2 - 50}
                      y={props.y - 60}
                      width='100'
                      height='120'
                      style={{ pointerEvents: 'auto', zIndex: 1000 }}
                    >
                      <div className='pointer-events-auto flex flex-col items-center gap-2'>
                        <InterpellerButton siren={siren} />
                      </div>
                    </foreignObject>
                  </g>
                );
              }
              return <g />;
            }}
          >
            {data.map((entry) => (
              <Cell
                key={`cell-${entry.year}`}
                fill={entry.isPrimaryMissing ? '#F4D93E' : barColor}
<<<<<<< HEAD
                stroke={entry.isPrimaryMissing ? '#F4D93E' : borderColor}
                strokeWidth={1}
                strokeOpacity={entry.isPrimaryMissing ? 1 : 1}
              />
            ))}
            <LabelList
              dataKey='isPrimaryMissing'
              position='inside'
              formatter={(isPrimaryMissing: boolean) =>
                isPrimaryMissing ? 'Aucune donnée publiée' : ''
              }
              fill='#303F8D'
              strokeWidth={0}
              fontSize='16'
              fontWeight='600'
              fontFamily='var(--font-kanit), system-ui, sans-serif'
              offset={20}
            />
            <LabelList
              position='top'
              formatter={(value: number) => (value === avgValue ? '' : formatValue(value))}
              fill='#303F8D'
              strokeWidth={0}
              fontSize='16'
              fontWeight='600'
              fontFamily='var(--font-kanit), system-ui, sans-serif'
              offset={20}
            />
=======
                fillOpacity={hasRealData ? 1 : 0.7}
                stroke={entry.isPrimaryMissing ? '#F4D93E' : borderColor}
                strokeWidth={1}
                strokeOpacity={entry.isPrimaryMissing ? 0 : hasRealData ? 1 : 0.7}
              />
            ))}
            {hasRealData && (
              <LabelList
                position='top'
                formatter={(value: number) => (value === avgValue ? '' : formatValue(value))}
                fill='#303F8D'
                strokeWidth={0}
                fontSize='16'
                fontWeight='600'
                fontFamily='var(--font-kanit), system-ui, sans-serif'
                offset={20}
              />
            )}
>>>>>>> a3c647ec
          </Bar>
          <XAxis dataKey='year' axisLine tickLine />
          <YAxis tickFormatter={(value) => formatValue(value)} />
        </RechartsBarChart>
      </ResponsiveContainer>
    </div>
  );
}<|MERGE_RESOLUTION|>--- conflicted
+++ resolved
@@ -68,11 +68,6 @@
             bottom: 5,
           }}
         >
-<<<<<<< HEAD
-=======
-          <XAxis dataKey='year' axisLine={true} tickLine={true} />
-          <YAxis tickFormatter={hasRealData ? (value) => formatValue(value) : () => ''} />
->>>>>>> a3c647ec
           <Legend
             content={() => {
               const bgColorClass =
@@ -121,42 +116,27 @@
               <Cell
                 key={`cell-${entry.year}`}
                 fill={entry.isPrimaryMissing ? '#F4D93E' : barColor}
-<<<<<<< HEAD
-                stroke={entry.isPrimaryMissing ? '#F4D93E' : borderColor}
-                strokeWidth={1}
-                strokeOpacity={entry.isPrimaryMissing ? 1 : 1}
-              />
-            ))}
-            <LabelList
-              dataKey='isPrimaryMissing'
-              position='inside'
-              formatter={(isPrimaryMissing: boolean) =>
-                isPrimaryMissing ? 'Aucune donnée publiée' : ''
-              }
-              fill='#303F8D'
-              strokeWidth={0}
-              fontSize='16'
-              fontWeight='600'
-              fontFamily='var(--font-kanit), system-ui, sans-serif'
-              offset={20}
-            />
-            <LabelList
-              position='top'
-              formatter={(value: number) => (value === avgValue ? '' : formatValue(value))}
-              fill='#303F8D'
-              strokeWidth={0}
-              fontSize='16'
-              fontWeight='600'
-              fontFamily='var(--font-kanit), system-ui, sans-serif'
-              offset={20}
-            />
-=======
-                fillOpacity={hasRealData ? 1 : 0.7}
                 stroke={entry.isPrimaryMissing ? '#F4D93E' : borderColor}
                 strokeWidth={1}
                 strokeOpacity={entry.isPrimaryMissing ? 0 : hasRealData ? 1 : 0.7}
+                fillOpacity={hasRealData ? 1 : 0.7}
               />
             ))}
+            {hasRealData && (
+              <LabelList
+                dataKey='isPrimaryMissing'
+                position='inside'
+                formatter={(isPrimaryMissing: boolean) =>
+                  isPrimaryMissing ? 'Aucune donnée publiée' : ''
+                }
+                fill='#303F8D'
+                strokeWidth={0}
+                fontSize='16'
+                fontWeight='600'
+                fontFamily='var(--font-kanit), system-ui, sans-serif'
+                offset={20}
+              />
+            )}
             {hasRealData && (
               <LabelList
                 position='top'
@@ -169,10 +149,9 @@
                 offset={20}
               />
             )}
->>>>>>> a3c647ec
           </Bar>
           <XAxis dataKey='year' axisLine tickLine />
-          <YAxis tickFormatter={(value) => formatValue(value)} />
+          <YAxis tickFormatter={hasRealData ? (value) => formatValue(value) : () => ''} />
         </RechartsBarChart>
       </ResponsiveContainer>
     </div>
