--- conflicted
+++ resolved
@@ -36,11 +36,8 @@
 lxml = "^5.3.1"
 responses = "^0.25.6"
 ijson = "^3.3.0"
-<<<<<<< HEAD
 fastexcel = "^0.13.0"
-=======
 inflection = "^0.5.1"
->>>>>>> 241486d8
 
 [tool.poetry.group.dev.dependencies]
 pre-commit = "^2.20.0"
