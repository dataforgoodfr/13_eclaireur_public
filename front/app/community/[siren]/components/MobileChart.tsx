'use client';

import { InterpellerButton } from '#components/ui/interpeller-button';
import { formatCompactPrice } from '#utils/utils';
import { Bar, BarChart, Cell, LabelList, ResponsiveContainer, XAxis, YAxis } from 'recharts';

// Common data structure for both evolution and comparison
type MobileChartData = {
  year: string | number;
  primary: number;
  primaryLabel?: string;
  secondary?: number;
  secondaryLabel?: string;
};

type MobileChartProps = {
  data: MobileChartData[];
<<<<<<< HEAD
  dataLoading?: boolean;
=======
>>>>>>> 782e387c
  primaryColor?: string;
  secondaryColor?: string;
  mode?: 'single' | 'dual'; // single for evolution, dual for comparison
  formatValue?: (value: number) => string;
  legendLabel?: string;
  labelColor?: string;
  siren?: string; // For interpeller button
  unitLabel?: string; // Unit label like "M€" or "k€"
<<<<<<< HEAD
};

export default function MobileChart({
  data,
  dataLoading = false,
=======
  hasRealData?: boolean; // Whether to show actual values or placeholder
  dataLoading?: boolean;
};

// Loading overlay component
const LoadingOverlay = () => (
  <div className='absolute inset-0 z-10 flex items-center justify-center rounded-lg bg-white/70'>
    <div className='flex items-center gap-2 text-primary'>
      <div className='h-5 w-5 animate-spin rounded-full border-2 border-primary border-t-transparent' />
      <span>Mise à jour des données...</span>
    </div>
  </div>
);

export default function MobileChart({
  data,
>>>>>>> 782e387c
  primaryColor = '#303F8D',
  secondaryColor = 'url(#stripes)',
  mode = 'single',
  formatValue = formatCompactPrice,
  legendLabel = '',
  labelColor = '#303F8D',
  siren,
  unitLabel,
<<<<<<< HEAD
=======
  hasRealData = true,
  dataLoading = false,
>>>>>>> 782e387c
}: MobileChartProps) {
  if (!data || data.length === 0) {
    return <div className='p-4 text-center text-gray-500'>Aucune donnée disponible</div>;
  }
<<<<<<< HEAD

  // Calculate the maximum value across all data to normalize bar sizes
  const allValues = data.flatMap((d) =>
    mode === 'dual' && d.secondary !== undefined ? [d.primary, d.secondary] : [d.primary],
  );
  const maxValue = allValues.length > 0 ? Math.max(...allValues) : 0;
  const chartMax = Math.round(maxValue * 1.1); // Add 10% padding
  const avgValue = maxValue / 2; // Average value for "Aucune donnée"

  return (
    <>
      {dataLoading && (
        <div className='absolute inset-0 z-10 flex items-center justify-center rounded-lg bg-white/70'>
          <div className='flex items-center gap-2 text-primary'>
            <div className='h-5 w-5 animate-spin rounded-full border-2 border-primary border-t-transparent'></div>
            <span className='text-sm'>Mise à jour...</span>
          </div>
        </div>
      )}

      {data.map((item) => {
        // Check if primary value is 0 or missing - show average in yellow
        const isPrimaryMissing = !item.primary || item.primary === 0;
        const primaryValue = isPrimaryMissing ? avgValue : item.primary;
        const primaryFillColor = isPrimaryMissing ? '#F4D93E' : primaryColor;

        // Check if secondary value is 0 or missing - show average in yellow
        const isSecondaryMissing = mode === 'dual' && (!item.secondary || item.secondary === 0);
        const secondaryValue = isSecondaryMissing ? avgValue : item.secondary;
        const secondaryFillColor = isSecondaryMissing ? '#F4D93E' : secondaryColor;

=======

  // Calculate the maximum value across all data to normalize bar sizes
  const allValues = data.flatMap((d) =>
    mode === 'dual' && d.secondary !== undefined ? [d.primary, d.secondary] : [d.primary],
  );
  const maxValue = allValues.length > 0 ? Math.max(...allValues) : 0;
  const chartMax = Math.round(maxValue * 1.1); // Add 10% padding
  const avgValue = maxValue / 2; // Average value for "Aucune donnée"

  return (
    <>
      {dataLoading && <LoadingOverlay />}
      {!hasRealData && (
        <div className='absolute right-2 top-2 z-10'>
          <div className='h-2 w-2 animate-pulse rounded-full bg-gray-400' />
        </div>
      )}

      {data.map((item) => {
        // Check if primary value is 0 or missing - show average in yellow
        const isPrimaryMissing = !item.primary || item.primary === 0;
        const primaryValue = isPrimaryMissing ? avgValue : item.primary;
        const primaryFillColor = isPrimaryMissing ? '#F4D93E' : primaryColor;

        // Check if secondary value is 0 or missing - show average in yellow
        const isSecondaryMissing = mode === 'dual' && (!item.secondary || item.secondary === 0);
        const secondaryValue = isSecondaryMissing ? avgValue : item.secondary;
        const secondaryFillColor = isSecondaryMissing ? '#F4D93E' : secondaryColor;

>>>>>>> 782e387c
        return (
          <div
            key={item.year}
            className='flex min-w-0 items-center gap-2 py-1'
            style={{ height: '60px' }}
          >
            <div className='w-10 flex-shrink-0 text-sm font-medium text-muted'>{item.year}</div>
            <div className='relative flex-1'>
              <ResponsiveContainer width='100%' height={50}>
                <BarChart
<<<<<<< HEAD
                  data={[{ ...item, primary: primaryValue, secondary: secondaryValue }]}
=======
                  data={[
                    {
                      ...item,
                      primary: primaryValue,
                      secondary: secondaryValue,
                    },
                  ]}
>>>>>>> 782e387c
                  layout='vertical'
                  margin={{ left: 0, right: 60, top: 0, bottom: 0 }}
                >
                  <XAxis hide type='number' domain={[0, chartMax]} />
                  <YAxis hide type='category' />
                  {/* <Legend
                                            formatter={() => <span className='text-primary'>{legendLabel}</span>}
                                            wrapperStyle={{
                                                color: '#000000 !important',
                                                fontWeight: 600
                                            }}
                                            iconType="rect"
                                            iconSize={24}
                                        /> */}
                  {/* Primary bar */}
                  <Bar dataKey='primary' barSize={40} radius={[0, 0, 16, 0]}>
                    <Cell
                      fill={primaryFillColor}
<<<<<<< HEAD
                      stroke={isPrimaryMissing ? '#E5C72E' : '#303F8D'}
                      strokeWidth={1}
                      radius={[0, 0, 16, 0] as unknown as number}
                    />
                    {/* Only show label if not showing interpeller button */}
                    {!(mode === 'single' && isPrimaryMissing && siren) && (
=======
                      fillOpacity={hasRealData ? 1 : 0.7}
                      stroke={isPrimaryMissing ? '#E5C72E' : '#303F8D'}
                      strokeWidth={1}
                      strokeOpacity={hasRealData ? 1 : 0.7}
                      radius={[0, 0, 16, 0] as unknown as number}
                    />
                    {/* Only show label if not showing interpeller button and has real data */}
                    {!(mode === 'single' && isPrimaryMissing && siren) && hasRealData && (
>>>>>>> 782e387c
                      <LabelList
                        dataKey='primary'
                        position='right'
                        formatter={(value: number) =>
                          isPrimaryMissing ? 'Aucune donnée' : formatValue(value)
                        }
                        style={{
                          fontSize: isPrimaryMissing ? '14px' : '24px',
                          fill: labelColor,
                          fontWeight: isPrimaryMissing ? '600' : '700',
                          fontFamily: 'var(--font-kanit)',
                          stroke: 'none',
                          textShadow: '0 1px 2px rgba(0,0,0,0.1)',
                        }}
                      />
                    )}
                  </Bar>

                  {/* Secondary bar (only in dual mode) */}
                  {mode === 'dual' && item.secondary !== undefined && (
                    <Bar dataKey='secondary' barSize={40} radius={[0, 0, 4, 0]} y={40}>
                      <Cell
                        fill={secondaryFillColor}
<<<<<<< HEAD
                        stroke={isSecondaryMissing ? '#E5C72E' : '#E5E7EB'}
                        strokeWidth={1}
                      />
                      <LabelList
                        dataKey='secondary'
                        position='right'
                        formatter={(value: number) =>
                          isSecondaryMissing ? 'Aucune donnée' : formatValue(value)
                        }
                        style={{
                          fontSize: isSecondaryMissing ? '14px' : '24px',
                          fill: labelColor,
                          fontWeight: isSecondaryMissing ? '600' : '700',
                          fontFamily: 'var(--font-kanit)',
                          stroke: 'none',
                          textShadow: '0 1px 2px rgba(0,0,0,0.1)',
                        }}
                      />
=======
                        fillOpacity={hasRealData ? 1 : 0.7}
                        stroke={isSecondaryMissing ? '#E5C72E' : '#E5E7EB'}
                        strokeWidth={1}
                        strokeOpacity={hasRealData ? 1 : 0.7}
                      />
                      {hasRealData && (
                        <LabelList
                          dataKey='secondary'
                          position='right'
                          formatter={(value: number) =>
                            isSecondaryMissing ? 'Aucune donnée' : formatValue(value)
                          }
                          style={{
                            fontSize: isSecondaryMissing ? '14px' : '24px',
                            fill: labelColor,
                            fontWeight: isSecondaryMissing ? '600' : '700',
                            fontFamily: 'var(--font-kanit)',
                            stroke: 'none',
                            textShadow: '0 1px 2px rgba(0,0,0,0.1)',
                          }}
                        />
                      )}
>>>>>>> 782e387c
                    </Bar>
                  )}
                </BarChart>
              </ResponsiveContainer>

<<<<<<< HEAD
              {/* Show interpeller button and text for missing data */}
              {mode === 'single' && isPrimaryMissing && siren && (
=======
              {/* Show interpeller button and text for missing data (only with real data) */}
              {mode === 'single' && isPrimaryMissing && siren && hasRealData && (
>>>>>>> 782e387c
                <div className='absolute right-2 top-1/2 flex -translate-y-1/2 items-center gap-2'>
                  <div className='max-w-20 text-base font-semibold text-primary'>Aucune donnée</div>
                  <InterpellerButton siren={siren} />
                </div>
              )}
            </div>
          </div>
        );
      })}

      {/* SVG pattern for stripes (used in dual mode) */}
      <svg width='0' height='0'>
        <defs>
          <pattern
            id='stripes'
            patternUnits='userSpaceOnUse'
            width='8'
            height='8'
            patternTransform='rotate(45)'
          >
            <rect width='4' height='8' fill='#303F8D' />
            <rect x='4' width='4' height='8' fill='white' />
          </pattern>
        </defs>
      </svg>
      {legendLabel && (
        <div className='mt-4 flex flex-col items-center gap-2 px-4'>
          <div className='flex items-center gap-2'>
            <div className='h-4 w-4 rounded-sm' style={{ backgroundColor: primaryColor }} />
            <div className='text-sm font-medium' style={{ color: labelColor }}>
              {legendLabel}
            </div>
          </div>
          {unitLabel && (
            <div className='text-xs font-medium text-primary'>Montants exprimés en {unitLabel}</div>
          )}
        </div>
      )}
    </>
  );
}<|MERGE_RESOLUTION|>--- conflicted
+++ resolved
@@ -15,10 +15,6 @@
 
 type MobileChartProps = {
   data: MobileChartData[];
-<<<<<<< HEAD
-  dataLoading?: boolean;
-=======
->>>>>>> 782e387c
   primaryColor?: string;
   secondaryColor?: string;
   mode?: 'single' | 'dual'; // single for evolution, dual for comparison
@@ -27,13 +23,6 @@
   labelColor?: string;
   siren?: string; // For interpeller button
   unitLabel?: string; // Unit label like "M€" or "k€"
-<<<<<<< HEAD
-};
-
-export default function MobileChart({
-  data,
-  dataLoading = false,
-=======
   hasRealData?: boolean; // Whether to show actual values or placeholder
   dataLoading?: boolean;
 };
@@ -50,7 +39,6 @@
 
 export default function MobileChart({
   data,
->>>>>>> 782e387c
   primaryColor = '#303F8D',
   secondaryColor = 'url(#stripes)',
   mode = 'single',
@@ -59,48 +47,12 @@
   labelColor = '#303F8D',
   siren,
   unitLabel,
-<<<<<<< HEAD
-=======
   hasRealData = true,
   dataLoading = false,
->>>>>>> 782e387c
 }: MobileChartProps) {
   if (!data || data.length === 0) {
     return <div className='p-4 text-center text-gray-500'>Aucune donnée disponible</div>;
   }
-<<<<<<< HEAD
-
-  // Calculate the maximum value across all data to normalize bar sizes
-  const allValues = data.flatMap((d) =>
-    mode === 'dual' && d.secondary !== undefined ? [d.primary, d.secondary] : [d.primary],
-  );
-  const maxValue = allValues.length > 0 ? Math.max(...allValues) : 0;
-  const chartMax = Math.round(maxValue * 1.1); // Add 10% padding
-  const avgValue = maxValue / 2; // Average value for "Aucune donnée"
-
-  return (
-    <>
-      {dataLoading && (
-        <div className='absolute inset-0 z-10 flex items-center justify-center rounded-lg bg-white/70'>
-          <div className='flex items-center gap-2 text-primary'>
-            <div className='h-5 w-5 animate-spin rounded-full border-2 border-primary border-t-transparent'></div>
-            <span className='text-sm'>Mise à jour...</span>
-          </div>
-        </div>
-      )}
-
-      {data.map((item) => {
-        // Check if primary value is 0 or missing - show average in yellow
-        const isPrimaryMissing = !item.primary || item.primary === 0;
-        const primaryValue = isPrimaryMissing ? avgValue : item.primary;
-        const primaryFillColor = isPrimaryMissing ? '#F4D93E' : primaryColor;
-
-        // Check if secondary value is 0 or missing - show average in yellow
-        const isSecondaryMissing = mode === 'dual' && (!item.secondary || item.secondary === 0);
-        const secondaryValue = isSecondaryMissing ? avgValue : item.secondary;
-        const secondaryFillColor = isSecondaryMissing ? '#F4D93E' : secondaryColor;
-
-=======
 
   // Calculate the maximum value across all data to normalize bar sizes
   const allValues = data.flatMap((d) =>
@@ -130,7 +82,6 @@
         const secondaryValue = isSecondaryMissing ? avgValue : item.secondary;
         const secondaryFillColor = isSecondaryMissing ? '#F4D93E' : secondaryColor;
 
->>>>>>> 782e387c
         return (
           <div
             key={item.year}
@@ -141,9 +92,6 @@
             <div className='relative flex-1'>
               <ResponsiveContainer width='100%' height={50}>
                 <BarChart
-<<<<<<< HEAD
-                  data={[{ ...item, primary: primaryValue, secondary: secondaryValue }]}
-=======
                   data={[
                     {
                       ...item,
@@ -151,7 +99,6 @@
                       secondary: secondaryValue,
                     },
                   ]}
->>>>>>> 782e387c
                   layout='vertical'
                   margin={{ left: 0, right: 60, top: 0, bottom: 0 }}
                 >
@@ -170,14 +117,6 @@
                   <Bar dataKey='primary' barSize={40} radius={[0, 0, 16, 0]}>
                     <Cell
                       fill={primaryFillColor}
-<<<<<<< HEAD
-                      stroke={isPrimaryMissing ? '#E5C72E' : '#303F8D'}
-                      strokeWidth={1}
-                      radius={[0, 0, 16, 0] as unknown as number}
-                    />
-                    {/* Only show label if not showing interpeller button */}
-                    {!(mode === 'single' && isPrimaryMissing && siren) && (
-=======
                       fillOpacity={hasRealData ? 1 : 0.7}
                       stroke={isPrimaryMissing ? '#E5C72E' : '#303F8D'}
                       strokeWidth={1}
@@ -186,7 +125,6 @@
                     />
                     {/* Only show label if not showing interpeller button and has real data */}
                     {!(mode === 'single' && isPrimaryMissing && siren) && hasRealData && (
->>>>>>> 782e387c
                       <LabelList
                         dataKey='primary'
                         position='right'
@@ -210,26 +148,6 @@
                     <Bar dataKey='secondary' barSize={40} radius={[0, 0, 4, 0]} y={40}>
                       <Cell
                         fill={secondaryFillColor}
-<<<<<<< HEAD
-                        stroke={isSecondaryMissing ? '#E5C72E' : '#E5E7EB'}
-                        strokeWidth={1}
-                      />
-                      <LabelList
-                        dataKey='secondary'
-                        position='right'
-                        formatter={(value: number) =>
-                          isSecondaryMissing ? 'Aucune donnée' : formatValue(value)
-                        }
-                        style={{
-                          fontSize: isSecondaryMissing ? '14px' : '24px',
-                          fill: labelColor,
-                          fontWeight: isSecondaryMissing ? '600' : '700',
-                          fontFamily: 'var(--font-kanit)',
-                          stroke: 'none',
-                          textShadow: '0 1px 2px rgba(0,0,0,0.1)',
-                        }}
-                      />
-=======
                         fillOpacity={hasRealData ? 1 : 0.7}
                         stroke={isSecondaryMissing ? '#E5C72E' : '#E5E7EB'}
                         strokeWidth={1}
@@ -252,19 +170,13 @@
                           }}
                         />
                       )}
->>>>>>> 782e387c
                     </Bar>
                   )}
                 </BarChart>
               </ResponsiveContainer>
 
-<<<<<<< HEAD
-              {/* Show interpeller button and text for missing data */}
-              {mode === 'single' && isPrimaryMissing && siren && (
-=======
               {/* Show interpeller button and text for missing data (only with real data) */}
               {mode === 'single' && isPrimaryMissing && siren && hasRealData && (
->>>>>>> 782e387c
                 <div className='absolute right-2 top-1/2 flex -translate-y-1/2 items-center gap-2'>
                   <div className='max-w-20 text-base font-semibold text-primary'>Aucune donnée</div>
                   <InterpellerButton siren={siren} />
