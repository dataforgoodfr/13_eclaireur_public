from pathlib import Path

import polars as pl
from sqlalchemy import text

from back.scripts.datasets.communities_financial_accounts import FinancialAccounts
from back.scripts.datasets.declaration_interet import DeclaInteretWorkflow
from back.scripts.enrichment.communities_enricher import CommunitiesEnricher
from back.scripts.enrichment.elected_officials_enricher import ElectedOfficialsEnricher
from back.scripts.enrichment.marches_enricher import MarchesPublicsEnricher
from back.scripts.enrichment.subventions_enricher import SubventionsEnricher
from back.scripts.utils.psql_connector import PSQLConnector


class DataWarehouseWorkflow:
    def __init__(self, config: dict):
        self._config = config
        self.warehouse_folder = Path(self._config["warehouse"]["data_folder"])
        self.warehouse_folder.mkdir(exist_ok=True, parents=True)

        self.send_to_db = {
            "collectivites": CommunitiesEnricher.get_output_path(config),
            "marches_publics": MarchesPublicsEnricher.get_output_path(config),
            "subventions": SubventionsEnricher.get_output_path(config),
            "comptes_collectivites": FinancialAccounts.get_output_path(config),
            "elus": ElectedOfficialsEnricher.get_output_path(config),
            "declarations_interet": DeclaInteretWorkflow.get_output_path(config),
        }

    def run(self) -> None:
        ElectedOfficialsEnricher.enrich(self._config)
<<<<<<< HEAD
        SubventionsEnricher.enrich(self._config)
        # MarchesPublicsEnricher.enrich(self._config)
        CommunitiesEnricher.enrich(self._config)
=======
        CommunitiesEnricher.enrich(self._config)
        SubventionsEnricher.enrich(self._config)
        MarchesPublicsEnricher.enrich(self._config)
>>>>>>> edb6ee25

        self._send_to_postgres()

    def _send_to_postgres(self):
        if not self._config["workflow"]["save_to_db"]:
            return
        connector = PSQLConnector()

        # replace_tables determines wether we should clean
        # the table and reinsert with new schema
        # or keep the same schema.
        if_table_exists = "replace" if self._config["workflow"]["replace_tables"] else "append"

        with connector.engine.connect() as conn:
            for table_name, filename in self.send_to_db.items():
                df = pl.read_parquet(filename)

                if if_table_exists == "append":
                    table_exists_query = text(
                        f"SELECT EXISTS (SELECT FROM information_schema.tables WHERE table_name= '{table_name}')"
                    )
                    table_exists = conn.execute(table_exists_query).scalar()
                    if table_exists:
                        conn.execute(text(f"TRUNCATE {table_name}"))

                df.write_database(table_name, conn, if_table_exists=if_table_exists)<|MERGE_RESOLUTION|>--- conflicted
+++ resolved
@@ -29,15 +29,9 @@
 
     def run(self) -> None:
         ElectedOfficialsEnricher.enrich(self._config)
-<<<<<<< HEAD
-        SubventionsEnricher.enrich(self._config)
-        # MarchesPublicsEnricher.enrich(self._config)
-        CommunitiesEnricher.enrich(self._config)
-=======
-        CommunitiesEnricher.enrich(self._config)
         SubventionsEnricher.enrich(self._config)
         MarchesPublicsEnricher.enrich(self._config)
->>>>>>> edb6ee25
+        CommunitiesEnricher.enrich(self._config)
 
         self._send_to_postgres()
 
