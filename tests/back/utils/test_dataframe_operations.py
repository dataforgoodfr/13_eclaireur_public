from datetime import datetime, timezone

import pandas as pd
import pytest

from back.scripts.utils.dataframe_operation import (
    IdentifierFormat,
    expand_json_columns,
    is_dayfirst,
    normalize_date,
    normalize_identifiant,
    normalize_montant,
    safe_rename,
)


@pytest.mark.parametrize(
    "schema_dict, expected_columns",
    [
        ({}, ["a", "b"]),
        ({"a": "x"}, ["x", "b"]),
        ({"a": "x", "b": "y"}, ["x", "y"]),
        (
            {"c": "z"},
            ["a", "b"],
        ),  # if a column does not exist in the DataFrame, it is not raised as an error, but rather ignored
        ({"a": "x", "c": "z"}, ["x", "b"]),
    ],
)
def test_safe_rename(schema_dict, expected_columns):
    inp = pd.DataFrame({"a": [1, 2, 3], "b": [4, 5, 6]})
    out = safe_rename(inp, schema_dict)
    assert out.columns.tolist() == expected_columns


def test_safe_rename_remove_accents():
    inp = pd.DataFrame({"idBénéficiaire": [1, 2, 3]})
    out = safe_rename(inp, {})
    assert out.columns.tolist() == ["idBeneficiaire"]


class TestNormalizeBeneficiaireIdentifiant:
    def test_no_id(self):
        df = pd.DataFrame({"foo": [1]})
        pd.testing.assert_frame_equal(df, normalize_identifiant(df, "idBeneficiaire"))

    def test_siren(self):
        df = pd.DataFrame({"idBeneficiaire": ["123456789", "123456789", "12345678"]})
        expected_df = pd.DataFrame(
            {"idBeneficiaire": ["12345678900000", "12345678900000", "01234567800000"]}
        )
        pd.testing.assert_frame_equal(expected_df, normalize_identifiant(df, "idBeneficiaire"))

    def test_siren_format(self):
        df = pd.DataFrame({"idBeneficiaire": ["123456789", "123456789", "12345678"]})
        expected_df = pd.DataFrame({"idBeneficiaire": ["123456789", "123456789", "012345678"]})
        result = normalize_identifiant(df, "idBeneficiaire", format=IdentifierFormat.SIREN)
        pd.testing.assert_frame_equal(expected_df, result)

    def test_siret(self):
        df = pd.DataFrame(
            {"idBeneficiaire": ["01234567890001", "01234567890001", "1234567890001"]}
        )
        expected_df = pd.DataFrame({"idBeneficiaire": ["01234567890001"] * 3})
        pd.testing.assert_frame_equal(expected_df, normalize_identifiant(df, "idBeneficiaire"))

    def test_no_siren_no_siret(self):
        df = pd.DataFrame({"idBeneficiaire": ["123456"]})
        with pytest.raises(RuntimeError, match="is neither siren not siret"):
            normalize_identifiant(df, "idBeneficiaire")

    def test_clean_dot0(self):
        df = pd.DataFrame(
            {"idBeneficiaire": ["01234567890001.0", "01234567890001.0", "1234567890001"]}
        )
        expected_df = pd.DataFrame({"idBeneficiaire": ["01234567890001"] * 3})
        pd.testing.assert_frame_equal(expected_df, normalize_identifiant(df, "idBeneficiaire"))

    def test_invalid_format(self):
        df = pd.DataFrame({"idBeneficiaire": ["123456789", "123456788"]})
        with pytest.raises(RuntimeError, match="Format must be an IdentifierFormat enum value"):
            normalize_identifiant(df, "idBeneficiaire", format="invalid")


class TestExpandJsonColumns:
    def test_expand_valid_json(self):
        """Test expand_json_columns with valid JSON data"""
        df = pd.DataFrame(
            {
                "id": [1, 2, 3],
                "extra": [
                    '{"field1": "value1", "field2": 123}',
                    '{"field1": "value2", "field2": 456}',
                    '{"field1": "value3", "field2": 789}',
                ],
            }
        )

        result = expand_json_columns(df, "extra")
        expected_df = pd.DataFrame(
            {
                "id": [1, 2, 3],
                "extra": [
                    '{"field1": "value1", "field2": 123}',
                    '{"field1": "value2", "field2": 456}',
                    '{"field1": "value3", "field2": 789}',
                ],
                "extra_field1": ["value1", "value2", "value3"],
                "extra_field2": [123, 456, 789],
            }
        )
        pd.testing.assert_frame_equal(result, expected_df)

    def test_expand_invalid_json(self):
        """Test expand_json_columns with invalid/missing JSON data"""
        df_missing = pd.DataFrame(
            {"id": [1, 2, 3], "extra": ['{"field1": "value1"}', None, "invalid json"]}
        )
        expected_df = pd.DataFrame(
            {
                "id": [1, 2, 3],
                "extra": ['{"field1": "value1"}', None, "invalid json"],
                "extra_field1": ["value1", None, None],
            }
        )

        result_missing = expand_json_columns(df_missing, "extra")
        pd.testing.assert_frame_equal(result_missing, expected_df)

    def test_expand_empty_column_name(self):
        """Test expand_json_columns with empty column name parameter"""
        df = pd.DataFrame({"id": [1, 2, 3], "extra": ["value1", "value2", "value3"]})
        with pytest.raises(ValueError):
            expand_json_columns(df, "")

    def test_expand_existing_column(self):
        """Test expand_json_columns when expanded column already exists"""
        df = pd.DataFrame(
            {
                "id": [1, 2, 3],
                "extra": [
                    '{"field1": "value1"}',
                    '{"field1": "value2"}',
                    '{"field1": "value3"}',
                ],
                "extra_field1": ["existing1", "existing2", "existing3"],
            }
        )

        with pytest.raises(ValueError):
            expand_json_columns(df, "extra")


@pytest.mark.parametrize(
    "input_value,expected_output",
    [
<<<<<<< HEAD
        (datetime(2020, 1, 1), datetime(2020, 1, 1, tzinfo=timezone.utc), 2020),
        (
            datetime(2020, 1, 1, tzinfo=timezone.utc),
            datetime(2020, 1, 1, tzinfo=timezone.utc),
            2020,
        ),
        ("06/07/2019", datetime(2019, 7, 6, tzinfo=timezone.utc), 2019),
        (None, None, None),
        ("", None, None),
        (datetime(1900, 1, 1), None, None),
        (2020, datetime(2020, 1, 1, tzinfo=timezone.utc), 2020),
        ("2020", datetime(2020, 1, 1, tzinfo=timezone.utc), 2020),
        (1900, None, None),
        (
            datetime(2020, 2, 1, tzinfo=timezone.utc),
            datetime(2020, 2, 1, tzinfo=timezone.utc),
            2020,
        ),
        ("2020-02-01", datetime(2020, 2, 1, tzinfo=timezone.utc), 2020),
        ("06/07/0983", pd.NaT, None),
        (None, None, None),
        ("", None, None),
=======
        (datetime(2020, 1, 1), datetime(2020, 1, 1, tzinfo=timezone.utc)),
        (datetime(2020, 1, 1, tzinfo=timezone.utc), datetime(2020, 1, 1, tzinfo=timezone.utc)),
        ("2020-01-01", datetime(2020, 1, 1, tzinfo=timezone.utc)),
        ("06/07/2019", datetime(2019, 7, 6, tzinfo=timezone.utc)),
        (None, None),
        ("", None),
        (datetime(1900, 1, 1), None),
        (2020, datetime(2020, 1, 1, tzinfo=timezone.utc)),
        ("2020", datetime(2020, 1, 1, tzinfo=timezone.utc)),
        (1900, None),
        (datetime(2020, 2, 1, tzinfo=timezone.utc), datetime(2020, 2, 1, tzinfo=timezone.utc)),
>>>>>>> 98d88c0f
    ],
)
def test_normalize_date(input_value, expected_output):
    df = pd.DataFrame({"date": [input_value]})
    out = normalize_date(df, "date")
    if not pd.isna(expected_output):
        assert out["date"].iloc[0] == expected_output
    else:
        assert pd.isna(out["date"].iloc[0])


class TestIsDayFirst:
    def test_is_day_first(self):
        dts = pd.Series(["2022-02-01", "2022-01-02", "12-05-2022"])
        assert not is_dayfirst(dts)

    def test_not_is_day_first(self):
        dts = pd.Series(["05/12/2022", "07/03/2024", "2024-04-03"])
        assert is_dayfirst(dts)


class TestNormalizeMontant:
    def test_column_not_present(self):
        df = pd.DataFrame({"other_col": [1, 2, 3]})
        result = normalize_montant(df, "missing_col")
        pd.testing.assert_frame_equal(result, df)

    def test_already_float_column(self):
        df = pd.DataFrame({"amount": [1.0, 2.0, 3.0]})
        result = normalize_montant(df, "amount")
        pd.testing.assert_frame_equal(result, df)

    def test_int_column_is_cast_to_float(self):
        df = pd.DataFrame({"amount": [1, 2, 3]})
        expected = pd.DataFrame({"amount": [1.0, 2.0, 3.0]})
        result = normalize_montant(df, "amount")
        pd.testing.assert_frame_equal(result, expected)

    def test_string_with_special_characters(self):
        df = pd.DataFrame({"amount": ["1,500 €", "2 500 euros", "3,500.00", "125.3", "-1000"]})
        expected = pd.DataFrame({"amount": [1500.0, 2500.0, 3500.0, 125.3, 1000]})
        result = normalize_montant(df, "amount")
        pd.testing.assert_frame_equal(result, expected)

    def test_null_values(self):
        df = pd.DataFrame({"amount": ["1,500 €", None, ""]})
        expected = pd.DataFrame({"amount": [1500.0, None, None]})
        result = normalize_montant(df, "amount")
        pd.testing.assert_frame_equal(result, expected)

    def test_negative_numbers(self):
        df = pd.DataFrame({"amount": [-1000.0, -2000.50, -300]})
        expected = pd.DataFrame({"amount": [1000.0, 2000.50, 300.0]})
        result = normalize_montant(df, "amount")
        pd.testing.assert_frame_equal(result, expected)<|MERGE_RESOLUTION|>--- conflicted
+++ resolved
@@ -154,7 +154,6 @@
 @pytest.mark.parametrize(
     "input_value,expected_output",
     [
-<<<<<<< HEAD
         (datetime(2020, 1, 1), datetime(2020, 1, 1, tzinfo=timezone.utc), 2020),
         (
             datetime(2020, 1, 1, tzinfo=timezone.utc),
@@ -177,19 +176,6 @@
         ("06/07/0983", pd.NaT, None),
         (None, None, None),
         ("", None, None),
-=======
-        (datetime(2020, 1, 1), datetime(2020, 1, 1, tzinfo=timezone.utc)),
-        (datetime(2020, 1, 1, tzinfo=timezone.utc), datetime(2020, 1, 1, tzinfo=timezone.utc)),
-        ("2020-01-01", datetime(2020, 1, 1, tzinfo=timezone.utc)),
-        ("06/07/2019", datetime(2019, 7, 6, tzinfo=timezone.utc)),
-        (None, None),
-        ("", None),
-        (datetime(1900, 1, 1), None),
-        (2020, datetime(2020, 1, 1, tzinfo=timezone.utc)),
-        ("2020", datetime(2020, 1, 1, tzinfo=timezone.utc)),
-        (1900, None),
-        (datetime(2020, 2, 1, tzinfo=timezone.utc), datetime(2020, 2, 1, tzinfo=timezone.utc)),
->>>>>>> 98d88c0f
     ],
 )
 def test_normalize_date(input_value, expected_output):
