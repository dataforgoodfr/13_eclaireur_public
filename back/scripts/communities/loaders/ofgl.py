--- conflicted
+++ resolved
@@ -10,21 +10,6 @@
 
 class OfglLoader:
     def __init__(self, config):
-<<<<<<< HEAD
-        # Load data from OFGL dataset if it was already processed
-        data_folder = Path(get_project_base_path()) / config["processed_data"]["path"]
-        data_file = data_folder / config["processed_data"]["filename"]
-        if data_file.exists():
-            self.data = pd.read_csv(data_file, sep=";")
-        else:
-            base_path = get_project_base_path()
-            # Load the mapping between EPCI and communes, downloaded from the OFGL website
-            epci_communes_path = base_path / config["epci"]["file"]
-            epci_communes_mapping = pd.read_excel(
-                epci_communes_path, dtype=config["epci"]["dtype"]
-            )
-            infos_coll = pd.DataFrame()
-=======
         self._config = config
         self._logger = logging.getLogger(__name__)
 
@@ -32,7 +17,6 @@
         base_path = get_project_base_path()
         data_folder = Path(base_path) / self._config["processed_data"]["path"]
         data_file = data_folder / self._config["processed_data"]["filename"]
->>>>>>> 500c18f9
 
         # Load data from OFGL dataset if it was already processed
         if data_file.exists():
@@ -47,16 +31,6 @@
         )
         dataframes = []
 
-<<<<<<< HEAD
-            # Fill NaN values with np.nan
-            infos_coll.fillna(np.nan, inplace=True)
-            # Save the processed data to the instance & a CSV file
-            self.data = infos_coll
-            self.save(
-                Path(config["processed_data"]["path"]),
-                config["processed_data"]["filename"],
-            )
-=======
         # Loop over the different collectivities type (regions, departements, communes, interco)
         for key, url in self._config["url"].items():
             # Download the data from the OFGL website
@@ -73,7 +47,6 @@
                 df = self._process_communes(df, epci_communes_mapping)
             else:
                 raise ValueError("Unknown key", key)
->>>>>>> 500c18f9
 
             dataframes.append(df)
 
@@ -116,24 +89,6 @@
                 "Code Siren Collectivité",
                 "Population totale",
             ]
-<<<<<<< HEAD
-            df.columns = ["code_region", "COG", "nom", "type", "SIREN", "population"]
-            df.loc[:, "type"] = "DEP"
-            df = df.astype({"SIREN": str, "COG": str, "code_region": str})
-            df["COG_3digits"] = df["COG"].str.zfill(3)
-            df = df[
-                [
-                    "nom",
-                    "SIREN",
-                    "type",
-                    "COG",
-                    "COG_3digits",
-                    "code_region",
-                    "population",
-                ]
-            ]
-            df = df.sort_values("COG")
-=======
         ]
         df.columns = ["code_region", "COG", "nom", "type", "SIREN", "population"]
         df.loc[:, "type"] = "DEP"
@@ -142,7 +97,6 @@
         df = df[["nom", "SIREN", "type", "COG", "COG_3digits", "code_region", "population"]]
         df = df.sort_values("COG")
         return df
->>>>>>> 500c18f9
 
     def _process_communes(self, df, epci_communes_mapping):
         df = df[
