import json
import logging
import re
from itertools import chain
from pathlib import Path
from typing import Tuple

import pandas as pd

from back.scripts.loaders.base_loader import retry_session

FORMATS_PATTERNS = {
    r"\bcsv\b": "csv",
    r"\bjson\b": "json",
    r"\bxml\b": "xml",
    r"\bhtml\b": "html",
    r"\bzip\b": "zip",
    r"\bexcel\b": "excel",
    r"\bxlsx\b": "excel",
    r"\bxls\b": "excel",
    r"\bparquet\b": "parquet",
}
IMPLEMENTED_FORMATS = sorted(set(FORMATS_PATTERNS.values()))

LOGGER = logging.getLogger(__name__)


class DataGouvAPI:
    def __init__(self):
        raise Exception("Utility class.")

    @staticmethod
    def dataset_resources(dataset_id: str, savedir: Path | None = None) -> pd.DataFrame:
        """
        Fetch information about all resources of a given dataset.
        """
        savedir = Path(savedir or ".")
        savedir.mkdir(exist_ok=True, parents=True)
        save_filename = savedir / f"dataset_{dataset_id}.parquet"
        if savedir and save_filename.exists():
            return pd.read_parquet(save_filename)

        url = f"https://www.data.gouv.fr/api/1/datasets/{dataset_id}/"
        datasets = []
        while url:
            metadata, url = __class__._next_page(url)
            datasets.append(
                [
                    {
                        "dataset_id": metadata["id"],
                        "title": metadata["title"],
                        "description": metadata["description"],
                        "frequency": metadata["frequency"],
                    }
                    | __class__._resource_infos(resource)
                    | __class__._organisation_infos(metadata["organization"])
                    for resource in metadata["resources"]
                ]
            )
        datasets = pd.DataFrame(
            list(chain.from_iterable(datasets)),
            columns=[
                "dataset_id",
                "title",
                "description",
                "frequency",
                "created_at",
                "resource_id",
                "resource_url",
                "format",
                "resource_description",
                "organization_id",
                "organization",
            ],
        )
        if savedir:
            datasets.to_parquet(save_filename)
        return datasets

    @staticmethod
    def organisation_datasets(
        organization_id: str, savedir: Path | None = None
    ) -> pd.DataFrame:
        """
        Fetch information about all datasets and resources of a given organization.
        """
        savedir = Path(savedir or ".")
        savedir.mkdir(exist_ok=True, parents=True)
        organisation_datasets_filename = savedir / f"orga_{organization_id}.parquet"
        if savedir and organisation_datasets_filename.exists():
            return pd.read_parquet(organisation_datasets_filename)

        url = "https://www.data.gouv.fr/api/1/datasets/"
        params = {"organization": organization_id}
        datasets = []
        while url:
            orga_datasets, url = __class__._next_page(url, params)
            datasets.append(
                [
                    {
                        "organization_id": metadata["organization"]["id"],
                        "organization": metadata["organization"]["name"],
                        "title": metadata["title"],
                        "description": metadata["description"],
                        "dataset_id": metadata["id"],
                        "frequency": metadata["frequency"],
                        "created_at": resource["created_at"],
                    }
                    | __class__._resource_infos(resource)
                    for metadata in orga_datasets
                    for resource in metadata["resources"]
                ]
            )
        datasets = pd.DataFrame(
            list(chain.from_iterable(datasets)),
            columns=[
                "organization_id",
                "organization",
                "title",
                "description",
                "dataset_id",
                "frequency",
                "format",
                "url",
                "created_at",
                "resource_description",
                "deleted_dataset",
                "resource_id",
                "resource_url",
            ],
        )
        if savedir:
            datasets.to_parquet(organisation_datasets_filename)
        return datasets

    @staticmethod
    def _resource_infos(resource: dict) -> dict:
        return {
            "resource_id": resource["id"],
            "resource_url": resource["url"],
            "format": resource["format"],
            "created_at": resource["created_at"],
            "resource_description": resource["description"],
        }

    @staticmethod
    def _organisation_infos(organization: dict) -> dict:
        return {"organization_id": organization["id"], "organization": organization["name"]}

    @staticmethod
    def _next_page(url: str, params: dict | None = None) -> Tuple[dict, str]:
        """
        Fetch the content of a given page and eventually the link to the next page.
        """
        session = retry_session(retries=5)
        response = session.get(url, params=params)
        try:
            response.raise_for_status()
        except Exception as e:
            logging.error(f"Error while downloading file from {url} : {e}")
            return [], None
        try:
            data = response.json()
        except json.JSONDecodeError as e:
            logging.error(f"Error while decoding json from {url} : {e}")
            return [], None
        return data.get("data", data), data.get("next_page")


def normalize_formats_description(formats: pd.Series) -> str:
<<<<<<< HEAD
=======
    """
    Classify with regex the various description of formats available on data.gouv into a set of fixed categories.
    See `FORMATS_PATTERNS`for the list of patterns.

    For example : "file:///srv/udata/ftype/csv" will be transformed into "csv".
    """
>>>>>>> 6dc0ceaf
    matching = {
        source: target
        for pat, target in FORMATS_PATTERNS.items()
        for source in formats.dropna().unique()
        if re.search(pat, source.lower())
    }
    return formats.map(matching).fillna(formats)


def select_implemented_formats(df: pd.DataFrame) -> pd.DataFrame:
<<<<<<< HEAD
=======
    """
    Select datasets for which we implemented a reader for their formats.
    Log formats to be added.
    """
>>>>>>> 6dc0ceaf
    valid_formats = df["format"].isin(IMPLEMENTED_FORMATS)
    incorrects = df.loc[~valid_formats, "format"].dropna().value_counts().to_dict()
    LOGGER.info("Non implemented file formats: %s", incorrects)
    return df[valid_formats]<|MERGE_RESOLUTION|>--- conflicted
+++ resolved
@@ -168,15 +168,12 @@
 
 
 def normalize_formats_description(formats: pd.Series) -> str:
-<<<<<<< HEAD
-=======
     """
     Classify with regex the various description of formats available on data.gouv into a set of fixed categories.
     See `FORMATS_PATTERNS`for the list of patterns.
 
     For example : "file:///srv/udata/ftype/csv" will be transformed into "csv".
     """
->>>>>>> 6dc0ceaf
     matching = {
         source: target
         for pat, target in FORMATS_PATTERNS.items()
@@ -187,13 +184,10 @@
 
 
 def select_implemented_formats(df: pd.DataFrame) -> pd.DataFrame:
-<<<<<<< HEAD
-=======
     """
     Select datasets for which we implemented a reader for their formats.
     Log formats to be added.
     """
->>>>>>> 6dc0ceaf
     valid_formats = df["format"].isin(IMPLEMENTED_FORMATS)
     incorrects = df.loc[~valid_formats, "format"].dropna().value_counts().to_dict()
     LOGGER.info("Non implemented file formats: %s", incorrects)
