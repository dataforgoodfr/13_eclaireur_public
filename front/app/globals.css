--- conflicted
+++ resolved
@@ -30,7 +30,6 @@
     --chart-5: 27 87% 67%;
     --radius: 0.5rem
   }
-<<<<<<< HEAD
   .dark {
     --background: 240 10% 3.9%;
     --foreground: 0 0% 98%;
@@ -56,7 +55,16 @@
     --chart-3: 30 80% 55%;
     --chart-4: 280 65% 60%;
     --chart-5: 340 75% 55%
-=======
+  }
+}
+
+@layer base {
+  * {
+    @apply border-border outline-ring/50;
+  }
+  body {
+    @apply bg-background text-foreground;
+  }
 }
 
 @layer base {
@@ -159,23 +167,14 @@
     --chart-4: 280 65% 60%;
 
     --chart-5: 340 75% 55%;
->>>>>>> c3c78b99
   }
 }
 
 @layer base {
   * {
-<<<<<<< HEAD
-    @apply border-border outline-ring/50;
-=======
     @apply border-border;
->>>>>>> c3c78b99
   }
   body {
     @apply bg-background text-foreground;
   }
-<<<<<<< HEAD
-}
-=======
-}
->>>>>>> c3c78b99
+}