--- conflicted
+++ resolved
@@ -1,7 +1,3 @@
-<<<<<<< HEAD
-// @ts-nocheck
-=======
->>>>>>> 782e387c
 import { dataTableConfig } from '@/config/data-table';
 import type { ExtendedColumnFilter, ExtendedColumnSort } from '@/types/data-table';
 import { createParser } from 'nuqs/server';
