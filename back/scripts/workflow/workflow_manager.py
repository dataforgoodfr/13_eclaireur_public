--- conflicted
+++ resolved
@@ -2,21 +2,12 @@
 from datetime import datetime
 from pathlib import Path
 
-<<<<<<< HEAD
 import pandas as pd
-=======
-from back.scripts.utils.psql_connector import PSQLConnector
->>>>>>> a91d76a9
 from scripts.communities.communities_selector import CommunitiesSelector
 from scripts.datasets.datafile_loader import DatafileLoader
 from scripts.datasets.datafiles_loader import DatafilesLoader
 from scripts.datasets.datagouv_searcher import DataGouvSearcher
 from scripts.datasets.single_urls_builder import SingleUrlsBuilder
-<<<<<<< HEAD
-=======
-from scripts.datasets.datafiles_loader import DatafilesLoader
-from scripts.datasets.datafile_loader import DatafileLoader
->>>>>>> a91d76a9
 from scripts.utils.config import get_project_data_path
 from scripts.utils.constants import (
     DATACOLUMNS_OUT_FILENAME,
@@ -26,9 +17,9 @@
     NORMALIZED_DATA_FILENAME,
 )
 from scripts.utils.files_operation import save_csv
-from scripts.utils.psql_connector import PSQLConnector
 
 from back.scripts.utils.politiques_elus import ElusWorkflow
+from back.scripts.utils.psql_connector import PSQLConnector
 
 
 class WorkflowManager:
@@ -43,7 +34,6 @@
 
     def run_workflow(self):
         self.logger.info("Workflow started.")
-<<<<<<< HEAD
         self._run_elus()
         self._run_subvention_and_marche()
 
@@ -56,8 +46,6 @@
     def _run_subvention_and_marche(self):
         # Create blank dict to store dataframes that will be saved to the DB
         df_to_save_to_db = {}
-=======
->>>>>>> a91d76a9
 
         # If communities files are already generated, check the age
         self.check_file_age(self.config["file_age_to_check"])
@@ -81,7 +69,6 @@
                 getattr(topic_datafiles, "datafiles_out", None),
                 getattr(topic_datafiles, "modifications_data", None),
             )
-<<<<<<< HEAD
             # If config requires it, add normalized data of the topic to df_to_save
             if self.config["workflow"]["save_to_db"]:
                 df_to_save_to_db[topic + "_normalized"] = topic_datafiles.normalized_data
@@ -89,9 +76,6 @@
         # Save data to the database if the config allows it
         if self.config["workflow"]["save_to_db"]:
             self.save_data_to_db(df_to_save_to_db)
-=======
-        self.logger.info("Workflow completed.")
->>>>>>> a91d76a9
 
     def check_file_age(self, config):
         """
