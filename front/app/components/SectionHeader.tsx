type SectionHeaderProps = {
  sectionTitle: string | React.ReactNode;
};

export function SectionHeader({ sectionTitle }: SectionHeaderProps) {
  return (
<<<<<<< HEAD
    <div className='relative flex h-[160px] w-full items-center p-20 lg:h-[305px]'>
      <Image
        src='/collectivite-header.jpg'
        alt=''
        fill
        className='-z-10 object-cover'
        priority
        fetchPriority='high'
        sizes='100vw'
      />
      <h1 className='relative z-10 text-center'>{sectionTitle}</h1>
=======
    <div className="flex h-[200px] flex-col justify-center bg-[url('/eclaireur/project_background.webp')] bg-cover bg-center bg-no-repeat lg:h-[300px]">
      <h1 className='mx-auto w-full p-4 md:p-8 xl:max-w-[1128px] xl:p-0'>{sectionTitle}</h1>
>>>>>>> d8abe330
    </div>
  );
}<|MERGE_RESOLUTION|>--- conflicted
+++ resolved
@@ -4,22 +4,8 @@
 
 export function SectionHeader({ sectionTitle }: SectionHeaderProps) {
   return (
-<<<<<<< HEAD
-    <div className='relative flex h-[160px] w-full items-center p-20 lg:h-[305px]'>
-      <Image
-        src='/collectivite-header.jpg'
-        alt=''
-        fill
-        className='-z-10 object-cover'
-        priority
-        fetchPriority='high'
-        sizes='100vw'
-      />
-      <h1 className='relative z-10 text-center'>{sectionTitle}</h1>
-=======
     <div className="flex h-[200px] flex-col justify-center bg-[url('/eclaireur/project_background.webp')] bg-cover bg-center bg-no-repeat lg:h-[300px]">
       <h1 className='mx-auto w-full p-4 md:p-8 xl:max-w-[1128px] xl:p-0'>{sectionTitle}</h1>
->>>>>>> d8abe330
     </div>
   );
 }