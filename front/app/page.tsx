--- conflicted
+++ resolved
@@ -1,9 +1,5 @@
 import HomePageHeader from '@/components/HomePageHeader';
-<<<<<<< HEAD
-import FranceMap from '@/components/Map/open-tiles';
-=======
 import ProjectDescription from '@/components/ProjectDescription';
->>>>>>> d267cd79
 import CtaGroup from '@/components/cta/CtaGroup';
 
 export default async function Home() {
@@ -11,16 +7,13 @@
     <>
       <HomePageHeader />
       <CtaGroup />
-<<<<<<< HEAD
+      <ProjectDescription />
       <div className='global-margin mx-auto my-20 flex w-full items-center justify-between'>
         <div className='place-self-start'>
           <h3 className='text-2xl font-semibold'>Explorer par région</h3>
         </div>
         <FranceMap />
       </div>
-=======
-      <ProjectDescription />
->>>>>>> d267cd79
     </>
   );
 }