import json
import logging
import re

import pandas as pd
from unidecode import unidecode

"""
This script contains functions to manipulate DataFrames.
1 - Merging duplicate columns
2 - Renaming columns
3 - Casting data based on a schema
4 - Detecting the first row index where the data starts
5 - Detecting the first column index where the data starts
"""


def merge_duplicate_columns(df: pd.DataFrame, separator: str = " / ") -> pd.DataFrame:
    """
    Identify columns with the same name and merge their content into a single column.
    """
    duplicate_columns = df.columns[df.columns.duplicated(keep=False)]

    for col in duplicate_columns.unique():
        first_col_index = df.columns.to_list().index(col)
        merged_serie = df[col].apply(lambda x: separator.join(x.dropna().astype(str)), axis=1)

        df = df.drop(columns=col)
        # The original order is retained to avoid any problems
        df.insert(first_col_index, col, merged_serie)

    return df


def safe_rename(df: pd.DataFrame, schema_dict: dict) -> pd.DataFrame:
    """
    This function renames columns of a DataFrame based on a dictionary of original column names mapped to new column names.

    If a column does not exist in the DataFrame, it is not raised as an error, but rather ignored.

    :param df: the DataFrame to rename columns in
    :param schema_dict: the dictionary of original column names mapped to new column names
    :return: the DataFrame with columns renamed
    """
    df = df.rename(columns=lambda col: unidecode(str(col).strip())).rename(
        columns=lambda col: col.split("/")[-1] if col.startswith("http") else col
    )
    lowered = [str.lower(x) for x in df.columns]
    actual_matching = {
        k: v
        for k, v in schema_dict.items()
        if k in df.columns
        and k != v
        # do not create a column that may become a duplicate
        and v.lower() not in lowered
    }
    return df.rename(columns=actual_matching)


# Function to cast the data in a DataFrame based on a schema (a DataFrame with two columns: 'name' and 'type')
def cast_data(data, schema, name_tag, clean_column_name_for_comparison=None):
    logger = logging.getLogger(__name__)
    # Dict between schema types and pandas types
    # https://pandas.pydata.org/pandas-docs/stable/user_guide/basics.html#basics-dtypes
    type_dict = {
        "string": "string",
        "integer": "Int64",
        "number": "float64",
        "boolean": "boolean",
        "date": "datetime64[ns]",
    }

    # Create a dictionary of original column names mapped to their cleaned versions for comparison
    if clean_column_name_for_comparison:
        original_to_cleaned_names = {
            col: clean_column_name_for_comparison(col) for col in data.columns
        }
    else:
        # If no cleaning function is provided, use the exact same column names
        original_to_cleaned_names = {col: col for col in data.columns}

    # Create a new dataframe with the same shape and columns as data
    casted_data = pd.DataFrame(columns=data.columns)

    # Go through each column in the data to cast it
    for original_name, cleaned_name in original_to_cleaned_names.items():
        # if column name is not in schema['name'].values, keep the exact same column
        if cleaned_name not in schema[name_tag].values:
            casted_data[original_name] = data[original_name]
        # if column name is in schema['name'].values, cast the column with the paired schema['type'] value
        else:
            # get the schema type for the column
            schema_type = schema.loc[schema[name_tag] == cleaned_name, "type"].values[0]
            # translate the schema type to pandas type using type_dict
            pandas_type = type_dict[schema_type]
            # clean & cast the column to the pandas type, based on internal function
            casted_data[original_name] = _clean_and_cast_col(data[original_name], pandas_type)
            logger.info(f"Column '{original_name}' has been casted to '{pandas_type}'")
    return casted_data


# Internal function to clean and cast a column based on its schema type
def _clean_and_cast_col(col, pandas_type):
    logger = logging.getLogger(__name__)
    # Make a copy of the orginal column
    col_original = col.copy()

    if pandas_type == "float64":
        # Replace ',' by '.' to handle French numeric format and remove spaces (including non-breaking spaces)
        col = col.replace({",": ".", "\\s+": "", "%": ""}, regex=True)
        col = pd.to_numeric(col, errors="coerce")  # Coerce errors will be set to NaN
    elif pandas_type == "datetime64[ns]":
        # Convert to datetime, with utc=true, errors will be coerced to NaT
        col = col.astype(str)
        col = col.apply(_parse_date)
        # Check if the data is timezone-aware
        if col.dt.tz is not None:
            col = col.dt.tz_localize(None)
    elif pandas_type == "string":
        col = col.astype(str)
        col = col.str.strip()
        col = col.astype(str)
    elif pandas_type == "Int64":
        # Arrondir les valeurs flottantes
        col = col.apply(lambda x: round(x) if not pd.isna(x) and isinstance(x, float) else x)
        # Convert to integer, note that 'Int64' can handle NaN values
        col = pd.to_numeric(col, errors="coerce").round().astype("Int64")
    elif pandas_type == "boolean":
        col = col.str.replace(r"\s+", "", regex=True).str.lower()
        # Convert to boolean, True for 'oui', False for 'non', case insensitive
        col = col.str.lower().map({"oui": True, "non": False, "false": False, "true": True})

    # Compare the original column with the copy to identify coerced values
    coerced_indices = col_original.index[(col_original.notnull()) & (col_original != col)]
    coerced_values = col_original.loc[coerced_indices]

    if not coerced_values.empty:
        # Log the coerced values and relevant information
        for index, value in coerced_values.items():
            if ("nan" not in str(value)) & (pd.isna(col.loc[index])):
                logger.error(
                    f"Value '{value}' supposed to be a '{pandas_type}' was coerced to {col[index]}"
                )

    return col.astype(pandas_type)  # Convert to specified pandas type


# Internal function to parse a date string
def _parse_date(date_str):
    try:
        # dateutil parser can handle different formats
        return pd.to_datetime(date_str, utc=True)
    except ValueError:
        # Handle the error if the date format is not recognized
        return pd.NaT  # Return 'Not a Time' for unparseable formats


# Function to detect the first row index in a DataFrame where the data starts
def detect_skiprows(df):
    # Find the last non-empty column
    last_non_empty_col = len(df.dropna(how="all", axis=1).columns) - 1
    # Get the first row index in this column
    first_row = df.iloc[:, last_non_empty_col].first_valid_index()
    return first_row


# Function to detect the first column index in a DataFrame where the data starts
def detect_skipcolumns(df):
    df_transposed = df.transpose().reset_index(drop=True)
    return detect_skiprows(df_transposed)


def normalize_column_names(df: pd.DataFrame) -> pd.DataFrame:
    return df.rename(
        columns=lambda col: re.sub(r"_+", "_", re.sub(r"[.-]", "_", col.lower())).strip()
    )


def normalize_montant(frame: pd.DataFrame, id_col: str) -> pd.DataFrame:
    """
    Transform the selected columns to be float.
    """
    if id_col not in frame.columns:
        return frame

    if str(frame[id_col].dtype) == "float64":
        return frame
    if str(frame[id_col].dtype) == "int64":
        return frame.assign(**{id_col: frame[id_col].astype("float64")})

    return frame.assign(
        **{
            id_col: frame[id_col]
            .astype(str)
            .where(frame[id_col].notnull() & (frame[id_col] != ""))
            .str.replace(r"[\u20ac\xa0 ]", "", regex=True)
            .str.replace("euros", "")
            .str.replace(",", ".")
            .astype("float")
        }
    )


def normalize_identifiant(frame: pd.DataFrame, id_col: str) -> pd.DataFrame:
    """
    Ensure that the selected column can be interpreted as a string siret.
    """
    if id_col not in frame.columns:
        return frame
    frame = frame.assign(
        **{
            id_col: frame[id_col]
            .astype(str)
            .where(frame[id_col].notnull())
            .str.strip()
            .str.replace(".0", "")
            .str.replace(r"[\xa0 ]", "", regex=True)
        }
    )
    median_length = frame[id_col].str.len().median()
    if median_length == 9:
        # identifier is actually siren
        return frame.assign(**{id_col: frame[id_col].str.zfill(9).str.ljust(14, "0")})
    elif median_length == 14:
        # identifier is actually siret
        return frame.assign(**{id_col: frame[id_col].str.zfill(14)})
    raise RuntimeError("idBeneficiaire median length is neither siren not siret.")


def expand_json_columns(df: pd.DataFrame, column: str) -> pd.DataFrame:
    """
    Add to a dataframe columns from keys of a json column.
    """
<<<<<<< HEAD
    expanded = pd.DataFrame.from_records(
        [_parse_json(x) for x in df[column].tolist()], index=df.index
    ).rename(columns=lambda col: f"{column}_{col}")
=======
    if not column:
        raise ValueError("Column name is required.")
    expanded = pd.DataFrame.from_records(
        [_parse_json(x) for x in df[column].tolist()], index=df.index
    ).rename(columns=lambda col: f"{column}_{col}")

    dup_columns = sorted(set(expanded.columns) & set(df.columns))
    if dup_columns:
        raise ValueError(f"Duplicate columns while parsing json: {', '.join(dup_columns)}")
>>>>>>> 8638731c
    return pd.concat([df, expanded], axis=1)


def _parse_json(content: str) -> dict:
    if pd.isna(content):
        return {}
    try:
        return json.loads(content)
    except json.JSONDecodeError:
        return {}<|MERGE_RESOLUTION|>--- conflicted
+++ resolved
@@ -231,11 +231,6 @@
     """
     Add to a dataframe columns from keys of a json column.
     """
-<<<<<<< HEAD
-    expanded = pd.DataFrame.from_records(
-        [_parse_json(x) for x in df[column].tolist()], index=df.index
-    ).rename(columns=lambda col: f"{column}_{col}")
-=======
     if not column:
         raise ValueError("Column name is required.")
     expanded = pd.DataFrame.from_records(
@@ -245,7 +240,6 @@
     dup_columns = sorted(set(expanded.columns) & set(df.columns))
     if dup_columns:
         raise ValueError(f"Duplicate columns while parsing json: {', '.join(dup_columns)}")
->>>>>>> 8638731c
     return pd.concat([df, expanded], axis=1)
 
 
