--- conflicted
+++ resolved
@@ -12,13 +12,10 @@
   code_insee_region: string;
   categorie: string;
   population: number;
-<<<<<<< HEAD
+  latitude: number | null;
+  longitude: number | null;
   mp_score: TransparencyScore;
   subventions_score: TransparencyScore;
-=======
-  latitude: number | null;
-  longitude: number | null;
->>>>>>> b76c517f
   siren_epci: string;
   naf8: string;
   tranche_effectif: number;
