--- conflicted
+++ resolved
@@ -12,13 +12,8 @@
   DropdownMenuTrigger,
 } from '#components/ui/dropdown-menu';
 import { useMediaQuery } from '#hooks/useMediaQuery';
-<<<<<<< HEAD
-import { Scope, getDefaultComparisonScope } from '#utils/helpers/getDefaultComparisonScope';
-import { CommunityType } from '#utils/types';
-=======
 import { type Scope, getDefaultComparisonScope } from '#utils/helpers/getDefaultComparisonScope';
 import type { CommunityType } from '#utils/types';
->>>>>>> 782e387c
 import { useQuery } from '@tanstack/react-query';
 import { ChevronDown, Download } from 'lucide-react';
 
@@ -87,11 +82,7 @@
 
 const ComparisonEmptyState = ({ siren }: { siren: string }) => (
   <EmptyState
-<<<<<<< HEAD
-    title={`Oups, il n'y a pas de données de comparaison pour la période ${scope.toLowerCase()}e !`}
-=======
     title={`Oups, il n'y a pas de données pour comparer !`}
->>>>>>> 782e387c
     description='Tu peux utiliser la plateforme pour interpeller directement les élus ou les services concernés, et les inciter à mettre à jour les données sur les subventions publiques.'
     actionText='Interpeller'
     actionHref='/interpeller'
