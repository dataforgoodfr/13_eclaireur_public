--- conflicted
+++ resolved
@@ -14,17 +14,7 @@
   CC = 'CC',
   /** Etablissement public territorial */
   EPT = 'EPT',
-<<<<<<< HEAD
 }
-
-export type Community = {
-  siren: `${number}`;
-  nom: string;
-  type: CommunityType;
-  population: number;
-  longitude: number;
-  latitude: number;
-};
 
 export type CommunityGeoJSONProperties = {
   codgeo: string;
@@ -38,7 +28,4 @@
   communes: GeometryObject<CommunityGeoJSONProperties>;
   departements: GeometryObject<CommunityGeoJSONProperties>;
   regions: GeometryObject<CommunityGeoJSONProperties>;
-}>;
-=======
-}
->>>>>>> 45c114fe
+}>;