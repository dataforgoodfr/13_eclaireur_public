--- conflicted
+++ resolved
@@ -1,13 +1,7 @@
 import logging
-<<<<<<< HEAD
 
 import pandas as pd
-from scripts.utils.config import get_project_base_path
-=======
-import pandas as pd
-
 from scripts.utils.config import get_project_data_path
->>>>>>> 9d664a0e
 
 
 class SingleUrlsBuilder:
@@ -22,13 +16,7 @@
 
     def get_datafiles(self, search_config):
         single_urls_source_file = (
-<<<<<<< HEAD
-            get_project_base_path()
-            / "back"
-            / "data"
-=======
             get_project_data_path()
->>>>>>> 9d664a0e
             / "datasets"
             / "subventions"
             / "inputs"
