--- conflicted
+++ resolved
@@ -1,63 +1,41 @@
 export type Subvention = {
-<<<<<<< HEAD
   /** Siren de la collectivite */
   id_attribuant: string;
-  /** Primary key */
-  attribuant_type: string;
   /** Siren du beneficiaire */
   id_beneficiaire: string;
-  beneficiaire_nom: string;
-  nom: string;
-  type: string;
-  objet: string;
-  source: string;
-  year: number;
-  url: string;
-  tendance: number;
-  naf8_beneficiaire: string;
-  section_naf: string;
-  naf_subsector: string;
-  naf_subsubsector: string;
-  code_commune_etablissement: string;
-=======
-  /** Primary key [char9] */
-  id_attribuant: string;
-  /** Primary key */
-  id_beneficiaire: string;
   annee: number;
->>>>>>> 4e409e8d
   categorie_juridique_n1_name_beneficiaire: string;
   categorie_juridique_n2_name_beneficiaire: string;
   categorie_juridique_n3_name_beneficiaire: string;
-  category_usage:string;
-  code_ju_beneficiaire:string;
+  category_usage: string;
+  code_ju_beneficiaire: string;
   coll_type: number;
-  conditions_versement:string;
+  conditions_versement: string;
   date_convention: string;
   dates_periode_versement: string;
-  dispositif_aide:string;
-  id_rae:string;
-  is_active_beneficiaire:boolean;
-  is_valid_siren_beneficiaire:boolean;
-  Libellé_naf_n1_beneficiaire:string;
-  Libellé_naf_n2_beneficiaire:string;
-  Libellé_naf_n3_beneficiaire:string;
-  Libellé_naf_n4_beneficiaire:string;
-  Libellé_naf_n5_beneficiaire:string;
+  dispositif_aide: string;
+  id_rae: string;
+  is_active_beneficiaire: boolean;
+  is_valid_siren_beneficiaire: boolean;
+  Libellé_naf_n1_beneficiaire: string;
+  Libellé_naf_n2_beneficiaire: string;
+  Libellé_naf_n3_beneficiaire: string;
+  Libellé_naf_n4_beneficiaire: string;
+  Libellé_naf_n5_beneficiaire: string;
   montant: number;
-  naf8_beneficiaire:string;
-  nature:string;
+  naf8_beneficiaire: string;
+  nature: string;
   nom_attribuant: string;
   nom_beneficiaire: string;
-  nomenclature_naf_beneficiaire:string;
-  notification_ue:string;
+  nomenclature_naf_beneficiaire: string;
+  notification_ue: string;
   objet: string;
-  pourcentage_subvention:string;
-  raison_sociale_prenom_beneficiaire:string;
-  reference_decision:string;
-  rna_beneficiaire:string;
-  topic:string;
-  tranche_effectif_beneficiaire:number;
+  pourcentage_subvention: string;
+  raison_sociale_prenom_beneficiaire: string;
+  reference_decision: string;
+  rna_beneficiaire: string;
+  topic: string;
+  tranche_effectif_beneficiaire: number;
   url: string;
 };
 
