on:
    pull_request_target:
      types: [opened, closed, synchronize, reopened]
      branches: [ main ]
      paths:
      - 'front/**'

jobs: 
    deploy:
        name: Deploy/redeploy review app
        runs-on: ubuntu-latest
        permissions:
            issues: write
            pull-requests: write
            contents: read
        steps:
          - uses: actions/checkout@v4
            if: ${{ github.event.action == 'opened' || github.event.action == 'reopened' || github.event.action == 'synchronize' }}
          - name: Checkout repository
            uses: actions/checkout@v4
            with:
              repository: ${{ github.event.pull_request.head.repo.full_name }}
              ref: ${{ github.event.pull_request.head.ref }}
              token: ${{ secrets.GITHUB_TOKEN }}
              fetch-depth: 0
    
          - name: Create review app
            uses: CleverCloud/clever-cloud-review-app@v1.1.1
            env:
                CLEVER_SECRET: ${{ secrets.CLEVER_SECRET }}
                CLEVER_TOKEN: ${{ secrets.CLEVER_TOKEN }}
                ORGA_ID: ${{ secrets.ORGA_ID }}
                GITHUB_TOKEN: ${{ secrets.GITHUB_TOKEN }}
                GH_APP_FOLDER: ${{ secrets.APP_FOLDER }}
                GH_CC_CACHE_DEPENDENCIES: ${{secrets.CC_CACHE_DEPENDENCIES}}
                GH_CC_CGI_IMPLEMENTATION: ${{secrets.CC_CGI_IMPLEMENTATION}}
                GH_CC_NODE_DEV_DEPENDENCIES: ${{secrets.CC_NODE_DEV_DEPENDENCIES}}
                GH_CC_WEBROOT: ${{secrets.CC_WEBROOT}}
                GH_HOST: ${{secrets.HOST}}
                GH_NODE_ENV : ${{secrets.NODE_ENV}}
                GH_PORT: ${{secrets.PORT}}
                GH_BASE_URL: ${{ github.event.pull_request.base.repo.name }}-PR-${{ github.event.number }}.cleverapps.io
                GH_POSTGRESQL_ADDON_HOST: ${{secrets.POSTGRESQL_ADDON_HOST}}
                GH_POSTGRESQL_ADDON_DB:  ${{secrets.POSTGRESQL_ADDON_DB}}
                GH_POSTGRESQL_ADDON_USER:  ${{secrets.POSTGRESQL_ADDON_USER}}
                GH_POSTGRESQL_ADDON_PORT:  ${{secrets.POSTGRESQL_ADDON_PORT}}
                GH_POSTGRESQL_ADDON_PASSWORD: ${{secrets.POSTGRESQL_ADDON_PASSWORD}}
                GH_POSTGRESQL_ADDON_URI: ${{secrets.POSTGRESQL_ADDON_URI}}
<<<<<<< HEAD
=======

>>>>>>> bbc64a60
            with:
                type: node
                set-env: true<|MERGE_RESOLUTION|>--- conflicted
+++ resolved
@@ -46,10 +46,7 @@
                 GH_POSTGRESQL_ADDON_PORT:  ${{secrets.POSTGRESQL_ADDON_PORT}}
                 GH_POSTGRESQL_ADDON_PASSWORD: ${{secrets.POSTGRESQL_ADDON_PASSWORD}}
                 GH_POSTGRESQL_ADDON_URI: ${{secrets.POSTGRESQL_ADDON_URI}}
-<<<<<<< HEAD
-=======
 
->>>>>>> bbc64a60
             with:
                 type: node
                 set-env: true