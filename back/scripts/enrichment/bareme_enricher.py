--- conflicted
+++ resolved
@@ -95,10 +95,7 @@
         # Left join pour conserver toutes les collectivités même sans données MP
         bareme_final = bareme_subvention.join(bareme_mp, on=["siren", "annee"], how="left")
         bareme_final = cls.bareme_agrege(bareme_final)
-<<<<<<< HEAD
-=======
-        bareme_final = cls.add_global_score_evolution_all_years(bareme_final)
->>>>>>> f68942d4
+
 
         return bareme_final
 
@@ -110,11 +107,7 @@
             "C": 2,
             "D": 1,
             "E": 0,
-<<<<<<< HEAD
-        }  # correspond à ton ancien bareme_agrege
-=======
-        }
->>>>>>> f68942d4
+
         return pl.col(column).replace_strict(mapping).cast(pl.Int64)
 
     @staticmethod
@@ -445,36 +438,4 @@
             .drop(["global_numeric"])
         )
 
-<<<<<<< HEAD
-        return bareme_agrege
-=======
-        return bareme_agrege
-
-    @classmethod
-    def add_global_score_evolution_all_years(cls, bareme: pl.DataFrame) -> pl.DataFrame:
-        """
-        Calcule l'évolution du global_score pour toutes les années
-        """
-
-        return (
-            bareme.sort(["siren", "annee"])
-            .with_columns(
-                [pl.col("global_score").shift(1).over("siren").alias("global_score_prev")]
-            )
-            .with_columns(
-                [
-                    pl.when(
-                        pl.col("global_score").is_null() | pl.col("global_score_prev").is_null()
-                    )
-                    .then(None)
-                    .when(pl.col("global_score") < pl.col("global_score_prev"))
-                    .then(pl.lit("En hausse"))
-                    .when(pl.col("global_score") > pl.col("global_score_prev"))
-                    .then(pl.lit("En baisse"))
-                    .otherwise(pl.lit("Stable"))
-                    .alias("evolution_global_score")
-                ]
-            )
-            .drop("global_score_prev")
-        )
->>>>>>> f68942d4
+        return bareme_agrege