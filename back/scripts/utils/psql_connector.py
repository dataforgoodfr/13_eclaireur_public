import hashlib
import logging
import numpy as np
from sqlalchemy import create_engine, text
import os
from dotenv import load_dotenv
import pandas as pd

load_dotenv()  # Charge les variables d'environnement à partir du fichier .env

class PSQLConnector:
    def __init__(self, replace_tables):
        self.logger = logging.getLogger(__name__)
<<<<<<< HEAD
        self.dbname = os.getenv("DB_NAME")
        self.user = os.getenv("DB_USER")
        self.password = os.getenv("DB_PASSWORD")
        self.host = os.getenv("DB_HOST")
        self.port = os.getenv("DB_PORT")
        self.replace_tables = replace_tables
        
=======
        self.dbname = os.getenv("DB_NAME", "eclaireur_public")
        self.user = os.getenv("DB_USER", "eclaireur_public")
        self.password = os.getenv("DB_PASSWORD", "secret")
        self.host = os.getenv("DB_HOST", "localhost")
        self.port = os.getenv("DB_PORT", "5432")
        self.engine = None

    def close_connection(self):
        if self.engine:
            self.engine.dispose()  # Ferme toutes les connexions ouvertes
            self.logger.info("Database connection closed.")

    def _connect(self):
        if self.engine is not None:
            return
        self.logger.info(f"Connecting to DB {self.host}:{self.port}/{self.dbname}")
>>>>>>> 89c4106a
        self.engine = create_engine(
            f"postgresql://{self.user}:{self.password}@{self.host}:{self.port}/{self.dbname}"
        )

<<<<<<< HEAD
    def close_connection(self):
        if self.engine:
            self.engine.dispose()  # Ferme toutes les connexions ouvertes
            self.logger.info("Database connection closed.")

    def drop_table_if_exists(self, table_name):
        try:
            with self.engine.connect() as conn:
                conn.execute(f"DROP TABLE IF EXISTS {table_name}")
                self.logger.info(f"Table {table_name} dropped successfully.")
        except Exception as e:
            self.logger.error(f"An error occurred while dropping the table: {e}")

    def generate_primary_key_hash(self, row, primary_keys):
        """ Génère un hash à partir des clés primaires """
        pk_values = [str(row[pk]) for pk in primary_keys]
        return hashlib.sha256("".join(pk_values).encode('utf-8')).hexdigest()

    def save_new_table(self, conn, df: pd.DataFrame, table_name: str, primary_keys: list):
        df["primary_key_hash"] = df.apply(lambda row: self.generate_primary_key_hash(row, primary_keys), axis=1)
        df["deleted_flag"] = False
        df.to_sql(table_name, con=conn, if_exists="replace")
        conn.commit()
        
    def convert_types_for_sql(self, conn, df: pd.DataFrame, existing_df: pd.DataFrame, table_name: str, primary_keys: list) -> pd.DataFrame:
                        
        sql = text(f"SELECT column_name, data_type FROM information_schema.columns WHERE table_name = '{table_name}';")
        result = conn.execute(sql)
        column_mapping = {row[0]: row[1] for row in result.fetchall()}
        SQL_TO_PYTHON_TYPES = {
                    "integer": "int64",
                    "bigint": "int64",
                    "smallint": "int64",
                    "decimal": "float64",
                    "numeric": "float64",
                    "real": "float32",
                    "double precision": "float64",
                    "boolean": "bool",
                    "char": "string",
                    "varchar": "string",
                    "text": "string",
                    "date": "datetime64[ns]",
                    "timestamp": "datetime64[ns]",
                    "timestamp without time zone": "datetime64[ns]",
                    "timestamp with time zone": "datetime64[ns, UTC]"
                }
                
        common_columns = set(existing_df.columns) & set(df.columns) - set(primary_keys)
        for col in common_columns:
            df[col] = df[col].astype(SQL_TO_PYTHON_TYPES[column_mapping[col]])
            existing_df[col] = existing_df[col].astype(SQL_TO_PYTHON_TYPES[column_mapping[col]])
        return df, existing_df

    def upsert_df_to_sql(self, df, table_name, primary_keys):
        """
        Upserts data into the database:
        - Inserts new rows
        - Updates existing rows if they have changed
        - Soft deletes rows that are no longer present in the DataFrame

        :param df: DataFrame to insert/update
        :param table_name: Target table name
        :param primary_keys: List of primary key columns to identify unique rows
        :param soft_delete: If True, sets a 'deleted_flag' on deleting rows
        """
        with self.engine.connect() as conn:

            if not conn.dialect.has_table(conn, table_name) or self.replace_tables:
                self.save_new_table(conn, df, table_name, primary_keys)

            else:
                existing_df = pd.read_sql(f"SELECT * FROM {table_name}", conn)
                df["primary_key_hash"] = ''
                self.add_new_columns(conn, table_name, existing_df, df)
                existing_df = pd.read_sql(f"SELECT * FROM {table_name}", conn)

                df["primary_key_hash"] = df.apply(lambda row: self.generate_primary_key_hash(row, primary_keys), axis=1)
        
                primary_keys += ["primary_key_hash"]
                
                df, existing_df = self.convert_types_for_sql(conn, df, existing_df, table_name, primary_keys)

                if "deleted_flag" not in df.columns:
                    df["deleted_flag"] = False

                df = self.clean_df(df)
                existing_df = self.clean_df(existing_df)
                merged_df = df.merge(existing_df, on=primary_keys, how="outer", indicator=True, suffixes=("", "_existing"))
                merged_df = self.clean_df(merged_df)
                

                self.update_rows(conn, table_name, merged_df, existing_df.columns, df.columns, primary_keys)
                
                self.new_rows(conn, table_name, merged_df, df.columns)

                self.soft_delete_rows(conn, table_name, merged_df, df.columns)

    def clean_df(self, df):
        df.replace({np.nan: None}, inplace = True)
        return df

    def update_rows(self, conn, table_name: str, merged_df: pd.DataFrame, existing_df_columns: list, df_columns: list, primary_keys: list):
        
        common_columns = set(existing_df_columns) & set(df_columns) - set(primary_keys)

        # get modified rows
        df_common_columns = [col for col in common_columns if col in df_columns]
        df_existing_common_columns = [col + "_existing" for col in common_columns if col in existing_df_columns]
        diff_mask = (merged_df[df_common_columns] != merged_df[df_existing_common_columns].values).any(axis=1)
        
        # keep rows to update
        updated_rows = merged_df[diff_mask]
        
        # keep updated rows columns
        updated_rows = updated_rows[df_columns]

        # Updated rows: Present in both but with changed values
        updated_cols = [col for col in df_columns if col not in primary_keys]
        [f"{col}_existing" for col in updated_cols]

        if not updated_rows.empty:
            for _, row in updated_rows.iterrows():
                set_clause = ", ".join([f""""{col}" = :{col}""" for col in df_columns if col not in primary_keys])
                where_clause = f"primary_key_hash = :primary_key_hash"
                
                sql = text(f"""
                    UPDATE {table_name}
                    SET {set_clause}
                    WHERE {where_clause}
                """)

                conn.execute(sql, row.to_dict())
            conn.commit()

            self.logger.info(f"{len(updated_rows)} rows updated in {table_name}.")
    
    def add_new_columns(self, conn, table_name: str, existing_df: pd.DataFrame, df: pd.DataFrame):
        
        new_columns = set(df.columns) - set(existing_df.columns)

        type_mapping = {
            'int64': 'INTEGER',
            'float64': 'FLOAT',
            'bool': 'BOOLEAN',
            'datetime64[ns]': 'TIMESTAMP',
            'object': 'TEXT'
        }
        
        for col in new_columns:
            col_type = type_mapping.get(str(df[col].dtype), 'TEXT')
            sql = text(f"ALTER TABLE {table_name} ADD COLUMN {col} {col_type};")
            conn.execute(sql)
            conn.commit()
        
        self.logger.info(f"Added {len(new_columns)} new columns to {table_name}.")

    def new_rows(self, conn, table_name: str, merged_df: pd.DataFrame, df_columns: list):
        
        new_rows = merged_df[merged_df["_merge"] == "left_only"].drop(columns=["_merge"])
        new_rows = new_rows[df_columns]

        if not new_rows.empty:
            new_rows.to_sql(table_name, conn, if_exists="append", index=False)
            self.logger.info(f"{len(new_rows)} new rows inserted into {table_name}.")

    def soft_delete_rows(self, conn, table_name: str, merged_df: pd.DataFrame, primary_keys: list):
        
        soft_delete_rows = merged_df[merged_df["_merge"] == "right_only"][primary_keys]
        if not soft_delete_rows.empty:
            
            where_clause = f"primary_key_hash = :primary_key_hash"
            sql = text(f"""
                UPDATE {table_name}
                SET deleted_flag = true
                WHERE {where_clause}
            """)
            conn.execute(sql, soft_delete_rows.to_dict(orient="records"))
            self.logger.info(f"{len(soft_delete_rows)} rows soft deleted in {table_name}.")
=======
    def save_df_to_sql_drop_existing(
        self,
        save_to_db,
        df,
        table_name,
        chunksize=1000,
        if_exists="replace",
        index=False,
        index_label=None,
    ):
        if not save_to_db:
            return
        self._connect()
        with self.engine.connect() as conn:
            df.drop_duplicates(subset=index_label).to_sql(
                table_name + "test_indices",
                conn,
                if_exists=if_exists,
                index=index,
                chunksize=chunksize,
            )
            self.logger.info("Dataframe saved successfully to the database " + table_name + ".")
>>>>>>> 89c4106a
<|MERGE_RESOLUTION|>--- conflicted
+++ resolved
@@ -11,20 +11,13 @@
 class PSQLConnector:
     def __init__(self, replace_tables):
         self.logger = logging.getLogger(__name__)
-<<<<<<< HEAD
-        self.dbname = os.getenv("DB_NAME")
-        self.user = os.getenv("DB_USER")
-        self.password = os.getenv("DB_PASSWORD")
-        self.host = os.getenv("DB_HOST")
-        self.port = os.getenv("DB_PORT")
-        self.replace_tables = replace_tables
-        
-=======
+
         self.dbname = os.getenv("DB_NAME", "eclaireur_public")
         self.user = os.getenv("DB_USER", "eclaireur_public")
         self.password = os.getenv("DB_PASSWORD", "secret")
         self.host = os.getenv("DB_HOST", "localhost")
         self.port = os.getenv("DB_PORT", "5432")
+        self.replace_tables = replace_tables
         self.engine = None
 
     def close_connection(self):
@@ -36,12 +29,10 @@
         if self.engine is not None:
             return
         self.logger.info(f"Connecting to DB {self.host}:{self.port}/{self.dbname}")
->>>>>>> 89c4106a
         self.engine = create_engine(
             f"postgresql://{self.user}:{self.password}@{self.host}:{self.port}/{self.dbname}"
         )
 
-<<<<<<< HEAD
     def close_connection(self):
         if self.engine:
             self.engine.dispose()  # Ferme toutes les connexions ouvertes
@@ -219,28 +210,4 @@
                 WHERE {where_clause}
             """)
             conn.execute(sql, soft_delete_rows.to_dict(orient="records"))
-            self.logger.info(f"{len(soft_delete_rows)} rows soft deleted in {table_name}.")
-=======
-    def save_df_to_sql_drop_existing(
-        self,
-        save_to_db,
-        df,
-        table_name,
-        chunksize=1000,
-        if_exists="replace",
-        index=False,
-        index_label=None,
-    ):
-        if not save_to_db:
-            return
-        self._connect()
-        with self.engine.connect() as conn:
-            df.drop_duplicates(subset=index_label).to_sql(
-                table_name + "test_indices",
-                conn,
-                if_exists=if_exists,
-                index=index,
-                chunksize=chunksize,
-            )
-            self.logger.info("Dataframe saved successfully to the database " + table_name + ".")
->>>>>>> 89c4106a
+            self.logger.info(f"{len(soft_delete_rows)} rows soft deleted in {table_name}.")