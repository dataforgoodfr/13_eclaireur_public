--- conflicted
+++ resolved
@@ -13,7 +13,6 @@
 			fontFamily: {
 				'kanit-bold': ['var(--font-kanit)', 'Segoe UI', 'Roboto', 'Helvetica Neue', 'Arial', 'sans-serif'],
 			},
-<<<<<<< HEAD
 			fontSize: {
 				'h1': ['44px', {
 					lineHeight: '56px',
@@ -31,9 +30,6 @@
 					lineHeight: '28px',
 					fontWeight: '700',
 				}],
-=======
-
->>>>>>> 26f85a48
 			},
 			backgroundImage: {
 				// 'homepage-header': 'url("/transparency.png")',
