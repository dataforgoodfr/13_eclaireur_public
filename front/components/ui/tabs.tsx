--- conflicted
+++ resolved
@@ -14,11 +14,7 @@
   <TabsPrimitive.List
     ref={ref}
     className={cn(
-<<<<<<< HEAD
-    'inline-flex h-9 w-full items-center justify-center rounded-lg bg-accent p-1 text-muted-foreground',
-=======
       'inline-flex h-12 w-full items-center justify-center rounded-tl-lg rounded-br-lg bg-gray-200 p-1 text-muted-foreground',
->>>>>>> f125ef40
       className,
     )}
     {...props}
