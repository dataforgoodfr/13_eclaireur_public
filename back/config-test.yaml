--- conflicted
+++ resolved
@@ -1,14 +1,12 @@
 workflow:
   save_to_db: True
   replace_tables: True
-<<<<<<< HEAD
-=======
 
 ofgl:
   data_folder: back/tests/data/ofgl
   urls_csv: back/tests/inputs/ofgl_urls_ci.csv
   combined_filename: back/tests/data/ofgl/ofgl.parquet
->>>>>>> 241486d8
+
 
 communities:
   combined_filename: back/tests/data/communities/communities.parquet
