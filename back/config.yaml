workflow:
  save_to_db: False
<<<<<<< HEAD
  replace_tables: False
=======
>>>>>>> c5eee6fe

communities:
  processed_data:
    path: back/data/communities/processed_data
    all_communities_file: all_communities_data.parquet
    selected_communities_file: selected_communities_data.parquet

  ofgl:
    url:
      regions: https://data.ofgl.fr/explore/dataset/ofgl-base-regions-consolidee/download/?format=csv&disjunctive.reg_name=true&disjunctive.agregat=true&refine.agregat=D%C3%A9penses+totales&refine.exer=2020&timezone=Europe/Berlin&lang=fr&use_labels_for_header=true&csv_separator=%3B
      departements: https://data.ofgl.fr/explore/dataset/ofgl-base-departements-consolidee/download/?format=csv&disjunctive.reg_name=true&disjunctive.dep_tranche_population=true&disjunctive.dep_name=true&disjunctive.agregat=true&refine.exer=2020&refine.agregat=D%C3%A9penses+totales&timezone=Europe/Berlin&lang=fr&use_labels_for_header=true&csv_separator=%3B
      communes: https://data.ofgl.fr/explore/dataset/ofgl-base-communes-consolidee/download/?format=csv&disjunctive.reg_name=true&disjunctive.dep_name=true&disjunctive.epci_name=true&disjunctive.tranche_population=true&disjunctive.tranche_revenu_imposable_par_habitant=true&disjunctive.com_name=true&disjunctive.agregat=true&refine.exer=2020&refine.agregat=D%C3%A9penses+totales&timezone=Europe/Berlin&lang=fr&use_labels_for_header=true&csv_separator=%3B
      intercos: https://data.ofgl.fr/explore/dataset/ofgl-base-gfp-consolidee/download/?format=csv&disjunctive.dep_name=true&disjunctive.gfp_tranche_population=true&disjunctive.nat_juridique=true&disjunctive.mode_financement=true&disjunctive.gfp_tranche_revenu_imposable_par_habitant=true&disjunctive.epci_name=true&disjunctive.agregat=true&refine.exer=2020&refine.agregat=D%C3%A9penses+totales&timezone=Europe/Berlin&lang=fr&use_labels_for_header=true&csv_separator=%3B
    dtype:
      Code Insee 2023 Région: str
      Code Insee 2023 Département: str
      Code Insee 2023 Commune: str
    processed_data:
      path: back/data/communities/processed_data
      filename: ofgl_data.csv

    epci:
      file: back/data/communities/scrapped_data/gouv_colloc/epcicom2023.xlsx
      dtype:
        siren: str
        siren_membre: str

  odf:
    url: https://static.data.gouv.fr/resources/donnees-de-lobservatoire-open-data-des-territoires-edition-2022/20230202-112356/indicateurs-odater-organisations-2022-12-31-.csv
    dtype:
      siren: str
    processed_data:
      path: back/data/communities/processed_data
      filename: odf_data.csv

  geolocator:
    epci_coords_scrapped_data_file: back/data/communities/scrapped_data/geoloc/epci_geolocs.csv
    reg_dep_coords_scrapped_data_file: back/data/communities/scrapped_data/geoloc/dep_reg_centers.csv
    geolocator_api_url: https://api-adresse.data.gouv.fr/search/csv/
    temp_folder:
      path: back/data/communities/processed_data
      filename: cities_to_geolocate.csv

datagouv:
  datasets:
    url: https://www.data.gouv.fr/fr/datasets/r/f868cca6-8da1-4369-a78d-47463f19a9a3
    columns:
      - "id"
      - "title"
      - "url"
      - "description"
      - "organization"
      - "organization_id"
      - "frequency"
  datafiles:
    url: https://www.data.gouv.fr/fr/datasets/r/4babf5f2-6a9c-45b5-9144-ca5eae6a7a6d
  paths:
    root: back/data/datagouv_search
    organization_datasets: organization_datasets
  files:
    catalog: datagouv_catalog.parquet
    catalog_metadata: catalog_metadata.parquet
    datasets: datagouv_datasets.parquet

search:
  subventions:
    source: "multiple"
    title_filter: (?:conventions de subvention|subv.*asso|subvention.*association|Subventions du Conseil Régional|Interventions de la Région des Pays de la Loire|SCDL - Subventions)
    description_filter: (?:conventions de subvention|subvention.*association|subv.*asso)
    api:
      testIds: [] # use full input
      url: "https://www.data.gouv.fr/api/1/datasets/"
      title:
        - "association"
        - "subvention"
        - "intervention"
        - "aide"
        - "versement"
      description:
        - "association"
        - "subvention"
        - "intervention"
        - "aide"
        - "versement"
      columns:
        - "montant"
    schema:
      url: "https://schema.data.gouv.fr/schemas/scdl/subventions/2.1.0/schema.json"
    single_urls_file: back/data/datasets/subventions/inputs/single_urls.csv
    schema_dict_file: back/data/datasets/subventions/inputs/dataset_dict.csv
  marches_publics:
    source: "single"
    unified_dataset:
      url: "https://www.data.gouv.fr/fr/datasets/r/16962018-5c31-4296-9454-5998585496d2"
      root: "marches"
    schema:
      url: "https://schema.data.gouv.fr/schemas/139bercy/format-commande-publique/1.5.0/marches.json"
      name: "marche"

datafile_loader:
  data_folder: 'back/data/datasets/%(topic)s'
  combined_filename: 'back/data/datasets/%(topic)s.parquet'
  file_info_columns:
    - "siren"
    - "organization"
    - "title"
    - "created_at"
    - "url"
    - "nom"
    - "type"
    - "source"

file_age_to_check:
  files:
    odf_data: back/data/communities/processed_data/odf_data.csv
    ofgl_data: back/data/communities/processed_data/ofgl_data.csv
  age: 365

elected_officials:
  data_folder: back/data/elected_officials

sirene:
  data_folder: back/data/sirene
  url: https://files.data.gouv.fr/insee-sirene/StockUniteLegale_utf8.zip

datagouv_api:
  organization_folder: back/data/datagouv_api/organizations

declarations_interet:
  data_folder: back/data/declarations_interet
  url: https://www.data.gouv.fr/fr/datasets/r/247995fb-3b98-48fd-95a4-2607c8a1de74

financial_accounts:
  data_folder: back/data/financial_accounts
  files_csv: back/scripts/datasets/communities_financial_accounts.csv
  columns_mapping: back/scripts/datasets/normalization_financial_account_columns.csv
  combined_filename: back/data/financial_accounts/financial_accounts.parquet

outputs_csv:
  path: 'back/data/datasets/%(topic)s/outputs'

warehouse:
  data_folder: back/data/warehouse

logging:
  version: 1
  formatters:
    simple:
      format: '%(asctime)s - %(name)s - %(levelname)s - %(message)s'
  handlers:
    console:
      class: logging.StreamHandler
      level: DEBUG
      formatter: simple
      stream: ext://sys.stdout
    file:
      class: logging.FileHandler
      level: DEBUG
      formatter: simple
      filename: back/data/logs/log.txt
  loggers:
    back:
      level: INFO
      handlers: [console, file]<|MERGE_RESOLUTION|>--- conflicted
+++ resolved
@@ -1,9 +1,6 @@
 workflow:
   save_to_db: False
-<<<<<<< HEAD
   replace_tables: False
-=======
->>>>>>> c5eee6fe
 
 communities:
   processed_data:
