'use client';

import { useRouter } from 'next/navigation';

import OurMethodology from '#app/components/OurMethodology';
import WhyChallenge from '#app/components/WhyChallenge';
import Stepper from '#components/Interpellate/Stepper';
import SearchBar from '#components/SearchBar/SearchBar';

export default function Page() {
  const router = useRouter();
  const goToStep1 = async (siren: string) => {
    router.push(`/interpeller/${siren}/step1`);
  };

  return (
    <>
      <div className='bg-muted-border pb-32'>
        <Stepper currentStep={1} />
      </div>
      <section id='interpellation-step1-nocommunity' className='global-margin mb-16 mt-[-7rem]'>
<<<<<<< HEAD
        <article className='my-6 flex flex-col justify-start bg-[url(/eclaireur/project_background.jpg)] py-6'>
=======
        <article className='my-6 flex flex-col justify-start bg-[url(/eclaireur/project_background.webp)] py-6'>
>>>>>>> 782e387c
          <h2 className='text-h1 my-6 text-center font-bold'>
            Trouver une collectivité
            <br />
            <div className='inline-block bg-gradient-fade px-8'>à interpeller</div>
          </h2>
          <p className='mx-auto my-4 px-1 text-center text-xl md:w-1/2 md:text-[1.375rem]'>
            Accédez aux données de dépenses publique
            <br />
            de votre commune, département ou région.
          </p>
          <div className='m-4/5 mx-auto min-w-[400px] justify-center md:w-[473px]'>
            <SearchBar className='block' onSelect={({ siren }) => goToStep1(siren)} />
          </div>
        </article>

        <article>
          <WhyChallenge />
          <OurMethodology />
        </article>
      </section>
    </>
  );
}<|MERGE_RESOLUTION|>--- conflicted
+++ resolved
@@ -19,11 +19,7 @@
         <Stepper currentStep={1} />
       </div>
       <section id='interpellation-step1-nocommunity' className='global-margin mb-16 mt-[-7rem]'>
-<<<<<<< HEAD
-        <article className='my-6 flex flex-col justify-start bg-[url(/eclaireur/project_background.jpg)] py-6'>
-=======
         <article className='my-6 flex flex-col justify-start bg-[url(/eclaireur/project_background.webp)] py-6'>
->>>>>>> 782e387c
           <h2 className='text-h1 my-6 text-center font-bold'>
             Trouver une collectivité
             <br />
