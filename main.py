--- conflicted
+++ resolved
@@ -18,12 +18,9 @@
 
 from datagouv_searcher import DataGouvSearcher
 from single_urls_builder import SingleUrlsBuilder
-<<<<<<< HEAD
 from datafiles_loader import DatafilesLoader
 from datafile_loader import DatafileLoader
-=======
 from psql_connector import PSQLConnector
->>>>>>> 5b437963
 from config import get_project_base_path
 from files_operation import save_csv
 from logger import configure_logger
@@ -60,16 +57,16 @@
     save_csv(subventions_datafiles.datafiles_out, subventions_data_folder, datafiles_out_filename, sep=";")
     # Save the list of files that have columns not in common with the schema in a csv file
     datacolumns_out_filename = "datacolumns_out.csv"
-<<<<<<< HEAD
+
     save_csv(subventions_datafiles.datacolumns_out, subventions_data_folder, datacolumns_out_filename, sep=";")
-
+    save_csv(datafiles.datacolumns_out, data_folder, datacolumns_out_filename, sep=";")
     
     marches_publics_data_folder = Path(get_project_base_path()) / "data" / "datasets" / "marches_publics" / "outputs"
     marches_publics = DatafileLoader(config)
     primary_data_filename = "primary_data.csv"
     save_csv(marches_publics.primary_data, marches_publics_data_folder, primary_data_filename, sep=";")
-=======
-    save_csv(datafiles.datacolumns_out, data_folder, datacolumns_out_filename, sep=";")
+
+    
 
     # Saving Data
     connector = PSQLConnector()
@@ -77,4 +74,3 @@
     connector.save_communities_to_sql(datagouv.scope.selected_data)
     # To be tested
     connector.save_normalized_data_to_sql(datafiles.normalized_data)
->>>>>>> 5b437963
