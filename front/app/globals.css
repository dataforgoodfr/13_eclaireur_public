--- conflicted
+++ resolved
@@ -6,23 +6,8 @@
   .global-margin {
     @apply container mx-auto max-w-[1200px] overflow-x-hidden sm:overflow-x-visible;
   }
-
-<<<<<<< HEAD
-  h1 {
-    @apply font-kanit-bold text-h1 text-primary;
-  }
-  h2 {
-    @apply font-kanit-bold text-h2 text-primary;
-  }
-  h3 {
-    @apply font-kanit-bold text-h3 text-primary;
-  }
-  h4 {
-    @apply font-kanit-bold text-h4 text-primary;
-=======
   h1, h2, h3, h4 { 
     @apply text-primary font-kanit-bold; 
->>>>>>> 806865dd
   }
 }
 
