--- conflicted
+++ resolved
@@ -41,12 +41,7 @@
 );
 
 export default function MobileChart({
-<<<<<<< HEAD
   data: incomingData,
-  dataLoading = false,
-=======
-  data,
->>>>>>> a3c647ec
   primaryColor = '#303F8D',
   secondaryColor = 'url(#stripes)',
   mode = 'single',
@@ -121,7 +116,6 @@
               return <g />;
             }}
           >
-<<<<<<< HEAD
             {data.map((item) => {
               const isPrimaryMissing = item.isPrimaryMissing;
 
@@ -129,6 +123,8 @@
                 <Cell
                   key={`cell-${item.year}`}
                   fill={isPrimaryMissing ? '#F4D93E' : primaryColor}
+                  fillOpacity={hasRealData ? 1 : 0.7}
+                  strokeOpacity={hasRealData ? 1 : 0.7}
                   stroke={isPrimaryMissing ? '#E5C72E' : '#303F8D'}
                   strokeWidth={1}
                   radius={[0, 0, 16, 0] as unknown as number}
@@ -136,52 +132,9 @@
               );
             })}
             {/* Only show label if not showing interpeller button */}
-            <LabelList
-              dataKey='primary'
-              position='right'
-              formatter={(value: number) => (value === noDataValue ? '' : formatValue(value))}
-              style={{
-                fontSize: '24px',
-                fill: labelColor,
-                fontWeight: '700',
-                fontFamily: 'var(--font-kanit)',
-                stroke: 'none',
-                textShadow: '0 1px 2px rgba(0,0,0,0.1)',
-              }}
-            />
-            {/* Shows no data published label */}
-            <LabelList
-              dataKey='isPrimaryMissing'
-              position='insideLeft'
-              formatter={(value: boolean) => (value ? 'Aucune\u00A0donnée publiée' : '')}
-              fill='#303F8D'
-              strokeWidth={0}
-              fontSize='15'
-              fontWeight='600'
-              fontFamily='var(--font-kanit), system-ui, sans-serif'
-              offset={20}
-            />
-          </Bar>
-          {mode === 'dual' && (
-            <Bar dataKey='secondary' barSize={24} radius={[0, 0, 16, 0]}>
-              {/* Secondary data */}
-              {data.map((item) => {
-                const isSecondaryMissing = item.isSecondaryMissing;
-
-                if (item.secondary === undefined) return null;
-
-                return (
-                  <Cell
-                    key={`cell-${item.year}`}
-                    fill={isSecondaryMissing ? '#F4D93E' : secondaryColor}
-                    stroke={isSecondaryMissing ? '#E5C72E' : ''}
-                    strokeWidth={1}
-                    strokeLinecap='round'
-                  />
-                );
-              })}
+            {hasRealData && (
               <LabelList
-                dataKey='secondary'
+                dataKey='primary'
                 position='right'
                 formatter={(value: number) => (value === noDataValue ? '' : formatValue(value))}
                 style={{
@@ -193,8 +146,11 @@
                   textShadow: '0 1px 2px rgba(0,0,0,0.1)',
                 }}
               />
+            )}
+            {/* Shows no data published label */}
+            {hasRealData && (
               <LabelList
-                dataKey='isSecondaryMissing'
+                dataKey='isPrimaryMissing'
                 position='insideLeft'
                 formatter={(value: boolean) => (value ? 'Aucune\u00A0donnée publiée' : '')}
                 fill='#303F8D'
@@ -204,110 +160,60 @@
                 fontFamily='var(--font-kanit), system-ui, sans-serif'
                 offset={20}
               />
+            )}
+          </Bar>
+          {mode === 'dual' && (
+            <Bar dataKey='secondary' barSize={24} radius={[0, 0, 16, 0]}>
+              {/* Secondary data */}
+              {data.map((item) => {
+                const isSecondaryMissing = item.isSecondaryMissing;
+
+                if (item.secondary === undefined) return null;
+
+                return (
+                  <Cell
+                    key={`cell-${item.year}`}
+                    fill={isSecondaryMissing ? '#F4D93E' : secondaryColor}
+                    stroke={isSecondaryMissing ? '#E5C72E' : ''}
+                    strokeWidth={1}
+                    strokeLinecap='round'
+                    fillOpacity={hasRealData ? 1 : 0.7}
+                    strokeOpacity={hasRealData ? 1 : 0.7}
+                  />
+                );
+              })}
+              {hasRealData && (
+                <LabelList
+                  dataKey='secondary'
+                  position='right'
+                  formatter={(value: number) => (value === noDataValue ? '' : formatValue(value))}
+                  style={{
+                    fontSize: '24px',
+                    fill: labelColor,
+                    fontWeight: '700',
+                    fontFamily: 'var(--font-kanit)',
+                    stroke: 'none',
+                    textShadow: '0 1px 2px rgba(0,0,0,0.1)',
+                  }}
+                />
+              )}
+              {hasRealData && (
+                <LabelList
+                  dataKey='isSecondaryMissing'
+                  position='insideLeft'
+                  formatter={(value: boolean) => (value ? 'Aucune\u00A0donnée publiée' : '')}
+                  fill='#303F8D'
+                  strokeWidth={0}
+                  fontSize='15'
+                  fontWeight='600'
+                  fontFamily='var(--font-kanit), system-ui, sans-serif'
+                  offset={20}
+                />
+              )}
             </Bar>
           )}
         </BarChart>
       </ResponsiveContainer>
-=======
-            <div className='w-10 flex-shrink-0 text-sm font-medium text-muted'>{item.year}</div>
-            <div className='relative flex-1'>
-              <ResponsiveContainer width='100%' height={50}>
-                <BarChart
-                  data={[
-                    {
-                      ...item,
-                      primary: primaryValue,
-                      secondary: secondaryValue,
-                    },
-                  ]}
-                  layout='vertical'
-                  margin={{ left: 0, right: 60, top: 0, bottom: 0 }}
-                >
-                  <XAxis hide type='number' domain={[0, chartMax]} />
-                  <YAxis hide type='category' />
-                  {/* <Legend
-                                            formatter={() => <span className='text-primary'>{legendLabel}</span>}
-                                            wrapperStyle={{
-                                                color: '#000000 !important',
-                                                fontWeight: 600
-                                            }}
-                                            iconType="rect"
-                                            iconSize={24}
-                                        /> */}
-                  {/* Primary bar */}
-                  <Bar dataKey='primary' barSize={40} radius={[0, 0, 16, 0]}>
-                    <Cell
-                      fill={primaryFillColor}
-                      fillOpacity={hasRealData ? 1 : 0.7}
-                      stroke={isPrimaryMissing ? '#E5C72E' : '#303F8D'}
-                      strokeWidth={1}
-                      strokeOpacity={hasRealData ? 1 : 0.7}
-                      radius={[0, 0, 16, 0] as unknown as number}
-                    />
-                    {/* Only show label if not showing interpeller button and has real data */}
-                    {!(mode === 'single' && isPrimaryMissing && siren) && hasRealData && (
-                      <LabelList
-                        dataKey='primary'
-                        position='right'
-                        formatter={(value: number) =>
-                          isPrimaryMissing ? 'Aucune donnée' : formatValue(value)
-                        }
-                        style={{
-                          fontSize: isPrimaryMissing ? '14px' : '24px',
-                          fill: labelColor,
-                          fontWeight: isPrimaryMissing ? '600' : '700',
-                          fontFamily: 'var(--font-kanit)',
-                          stroke: 'none',
-                          textShadow: '0 1px 2px rgba(0,0,0,0.1)',
-                        }}
-                      />
-                    )}
-                  </Bar>
-
-                  {/* Secondary bar (only in dual mode) */}
-                  {mode === 'dual' && item.secondary !== undefined && (
-                    <Bar dataKey='secondary' barSize={40} radius={[0, 0, 4, 0]} y={40}>
-                      <Cell
-                        fill={secondaryFillColor}
-                        fillOpacity={hasRealData ? 1 : 0.7}
-                        stroke={isSecondaryMissing ? '#E5C72E' : '#E5E7EB'}
-                        strokeWidth={1}
-                        strokeOpacity={hasRealData ? 1 : 0.7}
-                      />
-                      {hasRealData && (
-                        <LabelList
-                          dataKey='secondary'
-                          position='right'
-                          formatter={(value: number) =>
-                            isSecondaryMissing ? 'Aucune donnée' : formatValue(value)
-                          }
-                          style={{
-                            fontSize: isSecondaryMissing ? '14px' : '24px',
-                            fill: labelColor,
-                            fontWeight: isSecondaryMissing ? '600' : '700',
-                            fontFamily: 'var(--font-kanit)',
-                            stroke: 'none',
-                            textShadow: '0 1px 2px rgba(0,0,0,0.1)',
-                          }}
-                        />
-                      )}
-                    </Bar>
-                  )}
-                </BarChart>
-              </ResponsiveContainer>
-
-              {/* Show interpeller button and text for missing data (only with real data) */}
-              {mode === 'single' && isPrimaryMissing && siren && hasRealData && (
-                <div className='absolute right-2 top-1/2 flex -translate-y-1/2 items-center gap-2'>
-                  <div className='max-w-20 text-base font-semibold text-primary'>Aucune donnée</div>
-                  <InterpellerButton siren={siren} />
-                </div>
-              )}
-            </div>
-          </div>
-        );
-      })}
->>>>>>> a3c647ec
 
       {/* SVG pattern for stripes (used in dual mode) */}
       <svg width='0' height='0'>
