--- conflicted
+++ resolved
@@ -11,9 +11,6 @@
   const queryClient = new QueryClient({
     defaultOptions: {
       queries: {
-<<<<<<< HEAD
-        refetchOnWindowFocus: false,
-=======
         // Cache optimisé
         staleTime: 5 * 60 * 1000, // 5 minutes
         gcTime: 10 * 60 * 1000, // 10 minutes
@@ -21,7 +18,6 @@
         refetchOnWindowFocus: false,
         // Prefetch intelligent
         refetchOnMount: 'always',
->>>>>>> a3c647ec
       },
     },
   });
