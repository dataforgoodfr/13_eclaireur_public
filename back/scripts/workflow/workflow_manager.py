import logging
from datetime import datetime
from pathlib import Path

import pandas as pd
from scripts.communities.communities_selector import CommunitiesSelector
from scripts.datasets.datafile_loader import DatafileLoader
from scripts.datasets.datagouv_searcher import DataGouvSearcher
from scripts.datasets.single_urls_builder import SingleUrlsBuilder
from scripts.utils.config import get_project_base_path, get_project_data_path
from scripts.utils.constants import (
    DATACOLUMNS_OUT_FILENAME,
    DATAFILES_OUT_FILENAME,
    FILES_IN_SCOPE_FILENAME,
    MODIFICATIONS_DATA_FILENAME,
    NORMALIZED_DATA_FILENAME,
)
from scripts.utils.files_operation import save_csv
from scripts.utils.psql_connector import PSQLConnector

from back.scripts.datasets.declaration_interet import DeclaInteretWorkflow
from back.scripts.datasets.elected_officials import ElectedOfficialsWorkflow
from back.scripts.datasets.sirene import SireneWorkflow
from back.scripts.datasets.topic_aggregator import TopicAggregator
from back.scripts.utils.dataframe_operation import normalize_column_names
from back.scripts.utils.datagouv_api import (
    normalize_formats_description,
    select_implemented_formats,
)


class WorkflowManager:
    def __init__(self, args, config):
        self.args = args
        self.config = config
        self.logger = logging.getLogger(__name__)
<<<<<<< HEAD
        
        if self.config["workflow"]["save_to_db"]:
            self.connector = PSQLConnector(self.config["workflow"]["replace_tables"])
=======
        self.connector = PSQLConnector()

        self.source_folder = get_project_data_path()
        self.source_folder.mkdir(exist_ok=True, parents=True)
>>>>>>> 89c4106a

    def run_workflow(self):
        
        self.logger.info("Workflow started.")
<<<<<<< HEAD

        # Create blank dict to store dataframes that will be saved to the DB
        df_to_save_to_db = {}
=======
        ElectedOfficialsWorkflow(self.config["elected_officials"]["data_folder"]).run()
        SireneWorkflow(self.config["sirene"]).run()
        DeclaInteretWorkflow(self.config["declarations_interet"]).run()
        self._run_subvention_and_marche()
>>>>>>> 89c4106a

        self.logger.info("Workflow completed.")

    def _run_subvention_and_marche(self):
        # If communities files are already generated, check the age
        self.check_file_age(self.config["file_age_to_check"])

        communities_selector = self.initialize_communities_scope()

        # Loop through the topics defined in the config, e.g. marches publics or subventions.
        for topic, topic_config in self.config["search"].items():
            # Process each topic to get files in scope and datafiles
            topic_files_in_scope, topic_datafiles = self.process_topic(
                communities_selector, topic, topic_config
            )

            self.save_output_to_csv(
                topic,
                topic_datafiles,
                topic_files_in_scope,
                getattr(topic_datafiles, "datacolumns_out", None),
                getattr(topic_datafiles, "datafiles_out", None),
                getattr(topic_datafiles, "modifications_data", None),
            )
<<<<<<< HEAD

        self.logger.info("Workflow completed.")
=======
>>>>>>> 89c4106a

    def check_file_age(self, config):
        """
        Check file age and log a warning if file is too aged according to config.yaml file, section: file_age_to_check
        """
        max_age_in_days = config["age"]

        for filename, filepath in config["files"].items():
            if Path(filepath).exists():
                filepath = Path(filepath)
                last_modified = datetime.fromtimestamp(filepath.stat().st_mtime)
                age_in_days = (datetime.now() - last_modified).days
                self.logger.info(
                    f"Found: {filename} at {filepath}, last update: {last_modified}, age: {age_in_days} days"
                )

                if age_in_days > max_age_in_days:
                    self.logger.warning(
                        f"{filename} file is older than {max_age_in_days} days. It is advised to refresh your data."
                    )

    def initialize_communities_scope(self):
        self.logger.info("Initializing communities scope.")
        # Initialize CommunitiesSelector with the config and select communities
        config = self.config["communities"] | {"sirene": self.config["sirene"]}
        communities_selector = CommunitiesSelector(config)

        self.connector.save_df_to_sql_drop_existing(
            self.config["workflow"]["save_to_db"],
            communities_selector.selected_data,
            "selected_communities",
            index=True,
            index_label=["siren"],
        )

        self.logger.info("Communities scope initialized.")
        return communities_selector

    def process_topic(self, communities_selector, topic, topic_config):
        self.logger.info(f"Processing topic {topic}.")
        topic_files_in_scope = None

        if topic_config["source"] == "multiple":
            # Find multiple datafiles from datagouv
            config = self.config["datagouv"]
            config["datagouv_api"] = self.config["datagouv_api"]
            datagouv_searcher = DataGouvSearcher(communities_selector, config)
            datagouv_topic_files_in_scope = datagouv_searcher.select_datasets(topic_config)


            # Find single datafiles from single urls (standalone datasources outside of datagouv)
            single_urls_builder = SingleUrlsBuilder(communities_selector)
            single_urls_topic_files_in_scope = single_urls_builder.get_datafiles(topic_config)

            # Concatenate both datafiles lists into one
            topic_files_in_scope = (
                pd.concat(
                    [datagouv_topic_files_in_scope, single_urls_topic_files_in_scope],
                    ignore_index=True,
                )
                .assign(format=lambda df: normalize_formats_description(df["format"]))
                .pipe(select_implemented_formats)
            )

<<<<<<< HEAD
            if self.config["workflow"]["save_to_db"]:
                self.connector.upsert_df_to_sql(topic_files_in_scope, "files_in_scope_" + topic, ["url"])

            # Process the datafiles list: download & normalize
            topic_datafiles = DatafilesLoader(
                topic_files_in_scope, topic, topic_config, self.config["datafile_loader"]
=======
            self.connector.save_df_to_sql_drop_existing(
                self.config["workflow"]["save_to_db"],
                topic_files_in_scope,
                topic + "_files_in_scope",
                index=True,
                index_label=["url"],
>>>>>>> 89c4106a
            )
            if self.config["workflow"]["save_to_db"]:
                self.connector.upsert_df_to_sql(topic_datafiles.normalized_data, "normalized_" + topic, ["url"])

            topic_agg = TopicAggregator(
                topic_files_in_scope, topic, topic_config, self.config["datafile_loader"]
            ).run()
            return topic_files_in_scope, topic_agg.aggregated_dataset

        if topic_config["source"] == "single":
            # Process the single datafile: download & normalize
            topic_datafiles = DatafileLoader(communities_selector, topic_config)

<<<<<<< HEAD
            if self.config["workflow"]["save_to_db"]:
                self.connector.upsert_df_to_sql(topic_datafiles.loaded_data, "raw_" + topic, ["acheteur.id", "codeCPV"])
                self.connector.upsert_df_to_sql(topic_datafiles.normalized_data, "normalized_" + topic, ["acheteur.id", "codeCPV"])

        if self.config["workflow"]["save_to_db"]:
            self.connector.close_connection()

        self.logger.info(f"Topic {topic} processed.")

        return topic_files_in_scope, topic_datafiles
=======
            self.connector.save_df_to_sql_drop_existing(
                self.config["workflow"]["save_to_db"],
                topic_datafiles.normalized_data,
                topic + "_normalized_data",
                index=True,
                index_label=["id", "acheteur.id", "codeCPV"],
            )

            if self.config["workflow"]["save_to_db"]:
                self.connector.close_connection()

            self.logger.info(f"Topic {topic} processed.")
            return topic_files_in_scope, topic_datafiles.normalized_data
>>>>>>> 89c4106a

    def save_output_to_csv(
        self,
        topic,
        normalized_data,
        topic_files_in_scope=None,
        datacolumns_out=None,
        datafiles_out=None,
        modifications_data=None,
    ):
        output_folder = get_project_base_path() / (
            self.config["outputs_csv"]["path"] % {"topic": topic}
        )
        output_folder.mkdir(parents=True, exist_ok=True)
        normalized_data = normalize_column_names(normalized_data)

        # Loop through the dataframes (if not None) to save them to the output folder
        if normalized_data is not None:
            save_csv(normalized_data, output_folder, NORMALIZED_DATA_FILENAME, sep=";")
        if topic_files_in_scope is not None:
            save_csv(topic_files_in_scope, output_folder, FILES_IN_SCOPE_FILENAME, sep=";")
        if datacolumns_out is not None:
            save_csv(datacolumns_out, output_folder, DATACOLUMNS_OUT_FILENAME, sep=";")
        if datafiles_out is not None:
            save_csv(datafiles_out, output_folder, DATAFILES_OUT_FILENAME, sep=";")
        if modifications_data is not None:
            save_csv(modifications_data, output_folder, MODIFICATIONS_DATA_FILENAME, sep=";")<|MERGE_RESOLUTION|>--- conflicted
+++ resolved
@@ -34,30 +34,20 @@
         self.args = args
         self.config = config
         self.logger = logging.getLogger(__name__)
-<<<<<<< HEAD
         
         if self.config["workflow"]["save_to_db"]:
             self.connector = PSQLConnector(self.config["workflow"]["replace_tables"])
-=======
-        self.connector = PSQLConnector()
 
         self.source_folder = get_project_data_path()
         self.source_folder.mkdir(exist_ok=True, parents=True)
->>>>>>> 89c4106a
 
     def run_workflow(self):
         
         self.logger.info("Workflow started.")
-<<<<<<< HEAD
-
-        # Create blank dict to store dataframes that will be saved to the DB
-        df_to_save_to_db = {}
-=======
         ElectedOfficialsWorkflow(self.config["elected_officials"]["data_folder"]).run()
         SireneWorkflow(self.config["sirene"]).run()
         DeclaInteretWorkflow(self.config["declarations_interet"]).run()
         self._run_subvention_and_marche()
->>>>>>> 89c4106a
 
         self.logger.info("Workflow completed.")
 
@@ -82,11 +72,6 @@
                 getattr(topic_datafiles, "datafiles_out", None),
                 getattr(topic_datafiles, "modifications_data", None),
             )
-<<<<<<< HEAD
-
-        self.logger.info("Workflow completed.")
-=======
->>>>>>> 89c4106a
 
     def check_file_age(self, config):
         """
@@ -151,21 +136,12 @@
                 .pipe(select_implemented_formats)
             )
 
-<<<<<<< HEAD
             if self.config["workflow"]["save_to_db"]:
                 self.connector.upsert_df_to_sql(topic_files_in_scope, "files_in_scope_" + topic, ["url"])
 
             # Process the datafiles list: download & normalize
             topic_datafiles = DatafilesLoader(
                 topic_files_in_scope, topic, topic_config, self.config["datafile_loader"]
-=======
-            self.connector.save_df_to_sql_drop_existing(
-                self.config["workflow"]["save_to_db"],
-                topic_files_in_scope,
-                topic + "_files_in_scope",
-                index=True,
-                index_label=["url"],
->>>>>>> 89c4106a
             )
             if self.config["workflow"]["save_to_db"]:
                 self.connector.upsert_df_to_sql(topic_datafiles.normalized_data, "normalized_" + topic, ["url"])
@@ -179,7 +155,6 @@
             # Process the single datafile: download & normalize
             topic_datafiles = DatafileLoader(communities_selector, topic_config)
 
-<<<<<<< HEAD
             if self.config["workflow"]["save_to_db"]:
                 self.connector.upsert_df_to_sql(topic_datafiles.loaded_data, "raw_" + topic, ["acheteur.id", "codeCPV"])
                 self.connector.upsert_df_to_sql(topic_datafiles.normalized_data, "normalized_" + topic, ["acheteur.id", "codeCPV"])
@@ -190,21 +165,6 @@
         self.logger.info(f"Topic {topic} processed.")
 
         return topic_files_in_scope, topic_datafiles
-=======
-            self.connector.save_df_to_sql_drop_existing(
-                self.config["workflow"]["save_to_db"],
-                topic_datafiles.normalized_data,
-                topic + "_normalized_data",
-                index=True,
-                index_label=["id", "acheteur.id", "codeCPV"],
-            )
-
-            if self.config["workflow"]["save_to_db"]:
-                self.connector.close_connection()
-
-            self.logger.info(f"Topic {topic} processed.")
-            return topic_files_in_scope, topic_datafiles.normalized_data
->>>>>>> 89c4106a
 
     def save_output_to_csv(
         self,
