--- conflicted
+++ resolved
@@ -25,12 +25,7 @@
   effectifs_sup_50: boolean;
   should_publish: boolean;
   outre_mer: boolean;
-<<<<<<< HEAD
-  subventions_score: string;
-  mp_score: string;
-=======
   code_postal: number | null;
->>>>>>> 4c9edf3c
 };
 
 /** @deprecated use Community instead */
