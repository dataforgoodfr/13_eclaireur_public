--- conflicted
+++ resolved
@@ -10,11 +10,7 @@
 
 export function FicheCard({ title, subtitle, header, children }: FicheCardProps) {
   return (
-<<<<<<< HEAD
-    <Card className='border-muted-DEFAULT mx-4 rounded-3xl border bg-card p-4 text-card-foreground shadow-none md:p-8'>
-=======
     <Card className='border-muted-DEFAULT m-4 rounded-3xl border bg-card p-4 text-card-foreground shadow-none md:p-8'>
->>>>>>> 492ae4da
       <CardHeader className='p-0 pb-8'>
         {header || (
           <>
