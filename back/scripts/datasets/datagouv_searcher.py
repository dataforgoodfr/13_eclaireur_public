--- conflicted
+++ resolved
@@ -4,11 +4,7 @@
 from scripts.loaders.csv_loader import CSVLoader
 from tqdm import tqdm
 
-<<<<<<< HEAD
-from back.scripts.utils.config import get_project_data_path
-=======
 from back.scripts.utils.config import get_project_base_path
->>>>>>> 3bdd915c
 from back.scripts.utils.datagouv_api import DataGouvAPI
 
 DATAGOUV_PREFERED_FORMAT = ["csv", "xls", "json", "zip"]
@@ -145,11 +141,7 @@
             pd.concat(
                 [
                     DataGouvAPI.organisation_datasets(
-<<<<<<< HEAD
-                        orga, self.data_folder / "organization_datasets"
-=======
                         orga, self._config["datagouv_api"]["organization_folder"]
->>>>>>> 3bdd915c
                     )
                     for orga in tqdm(datagouv_ids_list)
                 ],
