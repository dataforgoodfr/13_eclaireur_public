'use client';

import { useState } from 'react';

import DownloadButton from '#app/community/[siren]/components/DownloadDataButton';
import YearSelector from '#app/community/[siren]/components/YearSelector';
<<<<<<< HEAD
import { usePagination } from '#utils/hooks/usePagination';

import { YearOption } from '../../types/interface';
import { TabHeader } from '../TabHeader';
import SubventionsTable from './SubventionsTable';

type SubventionsProps = {
  siren: string;
=======
import { Subvention } from '#app/models/subvention';
import { usePagination } from '#utils/hooks/usePagination';

import { YearOption } from '../../types/interface';
import RankingTable from './RankingTable';

export default function Ranking({
  data,
  availableYears,
}: {
  data: Subvention[];
>>>>>>> 65fc225e
  availableYears: number[];
};

export default function Ranking({ siren, availableYears }: SubventionsProps) {
  const defaultYear: YearOption = availableYears.length > 0 ? Math.max(...availableYears) : 'All';
  const [selectedYear, setSelectedYear] = useState<YearOption>(defaultYear);
  const paginationProps = usePagination();

  function handleSelectedYear(option: YearOption) {
    setSelectedYear(option);
    paginationProps.onPageChange(1);
  }

  return (
    <>
<<<<<<< HEAD
      <TabHeader
        title='Classement par tailles de subventions'
        actions={
          <>
            <YearSelector defaultValue={defaultYear} onSelect={handleSelectedYear} />
            <DownloadButton />
          </>
        }
      />
      <SubventionsTable siren={siren} year={selectedYear} paginationProps={paginationProps} />
=======
      <div className='flex items-center justify-between'>
        <div className='flex items-baseline gap-2'>
          <h3 className='py-2 text-xl'>Classement par tailles de subventions</h3>
        </div>
        <div className='flex items-center gap-2'>
          <YearSelector defaultValue={defaultYear} onSelect={handleSelectedYear} />
          <DownloadButton />
        </div>
      </div>
      <RankingTable data={data} year={selectedYear} paginationProps={paginationProps} />
>>>>>>> 65fc225e
    </>
  );
}<|MERGE_RESOLUTION|>--- conflicted
+++ resolved
@@ -4,16 +4,6 @@
 
 import DownloadButton from '#app/community/[siren]/components/DownloadDataButton';
 import YearSelector from '#app/community/[siren]/components/YearSelector';
-<<<<<<< HEAD
-import { usePagination } from '#utils/hooks/usePagination';
-
-import { YearOption } from '../../types/interface';
-import { TabHeader } from '../TabHeader';
-import SubventionsTable from './SubventionsTable';
-
-type SubventionsProps = {
-  siren: string;
-=======
 import { Subvention } from '#app/models/subvention';
 import { usePagination } from '#utils/hooks/usePagination';
 
@@ -25,7 +15,6 @@
   availableYears,
 }: {
   data: Subvention[];
->>>>>>> 65fc225e
   availableYears: number[];
 };
 
@@ -41,18 +30,6 @@
 
   return (
     <>
-<<<<<<< HEAD
-      <TabHeader
-        title='Classement par tailles de subventions'
-        actions={
-          <>
-            <YearSelector defaultValue={defaultYear} onSelect={handleSelectedYear} />
-            <DownloadButton />
-          </>
-        }
-      />
-      <SubventionsTable siren={siren} year={selectedYear} paginationProps={paginationProps} />
-=======
       <div className='flex items-center justify-between'>
         <div className='flex items-baseline gap-2'>
           <h3 className='py-2 text-xl'>Classement par tailles de subventions</h3>
@@ -63,7 +40,6 @@
         </div>
       </div>
       <RankingTable data={data} year={selectedYear} paginationProps={paginationProps} />
->>>>>>> 65fc225e
     </>
   );
 }