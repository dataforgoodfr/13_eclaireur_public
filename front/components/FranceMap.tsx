'use client';

import { useCallback, useMemo, useState } from 'react';

//import { Select, SelectContent, SelectItem, SelectTrigger, SelectValue } from '@/components/ui/select'

import { useCommunitiesTopoJSON } from '@/utils/hooks/useCommunitiesTopoJSON';
import {
  FlyToInterpolator,
  MapViewState,
  PickingInfo,
  ViewStateChangeParameters,
  WebMercatorViewport,
} from '@deck.gl/core';
import { GeoJsonLayer, GeoJsonLayerProps } from '@deck.gl/layers';
import DeckGL, { DeckGLProps } from '@deck.gl/react';
import { GeoPermissibleObjects, geoMercator, geoPath } from 'd3';
import type { Feature, FeatureCollection, Geometry } from 'geojson';
import { feature } from 'topojson-client';
import { Topology } from 'topojson-specification';

const URL_TOPOJSON =
  'https://static.data.gouv.fr/resources/contours-des-communes-de-france-simplifie-avec-regions-et-departement-doutre-mer-rapproches/20220219-094943/a-com2022-topo.json';

type GeoJsonProperties = {
  /** nom */
  libgeo: string;
  /** commune code */
  codgeo: `${number}`;
  /** departement code */
  dep: `${number}`;
  /** region code */
  reg: `${number}`;
};

enum Level {
  Region = 'region',
  Departement = 'departement',
  Communes = 'communes',
}

type Color = [number, number, number, number];

const black: Color = [0, 0, 0, 255];

const INITIAL_VIEW_STATE: MapViewState = {
  longitude: 2,
  latitude: 46.5,
  zoom: 4,
  pitch: 0,
  bearing: 0,
  minZoom: 4,
  maxZoom: 10,
};

// TODO - Use D3 for scaling
/**
 * Color scale for testing
 */
function colorScale(code: number, divider: number): Color {
  return [48, 128, (+code / divider) * 255, 255];
}

export function debounce<A = unknown, R = void>(
  fn: (args: A) => R,
  ms: number,
): (args: A) => Promise<R> {
  let timer: NodeJS.Timeout;

  return (args: A): Promise<R> =>
    new Promise((resolve) => {
      if (timer) {
        clearTimeout(timer);
      }

      timer = setTimeout(() => {
        resolve(fn(args));
      }, ms);
    });
}

function createRegionsLayer(props?: Omit<GeoJsonLayerProps, 'id'>) {
  return new GeoJsonLayer<GeoJsonProperties>({
    id: 'regions',
    lineWidthMinPixels: 1.5,
    pickable: true,
    visible: true,
    getFillColor: (d) => colorScale(+d.properties.reg, 100),
    getLineColor: black,
    ...props,
  });
}

function createDepartementsLayer(props?: Omit<GeoJsonLayerProps, 'id'>) {
  return new GeoJsonLayer<GeoJsonProperties>({
    id: 'departements',
    pickable: true,
    lineWidthMinPixels: 1,
    getFillColor: (d) => colorScale(+d.properties.dep, 100),
    getLineColor: black,
    ...props,
  });
}

function createCommunesLayer(props?: Omit<GeoJsonLayerProps, 'id'>) {
  return new GeoJsonLayer<GeoJsonProperties>({
    id: 'communes',
    pickable: true,
    lineWidthMinPixels: 0.2,
    getLineWidth: 100,
    getFillColor: (d) => colorScale(+d.properties.codgeo, 10000),
    getLineColor: black,
    ...props,
  });
}

type FranceMapProps = Omit<MapProps, 'topoJson'>;

export default function FranceMap(props: FranceMapProps) {
  const { data, isError, isPending } = useCommunitiesTopoJSON();

  if (isError) return <div>error</div>;

<<<<<<< HEAD
  if (isPending) return <div>loading</div>;

  return <Map topoJson={data} {...props} />;
=======
  return topoJson === undefined ? 'Chargement...' : <Map topoJson={topoJson} {...props} />;
>>>>>>> 7cd8d05e
}

type MapProps = {
  topoJson: Topology;
  height: number;
  width: number;
};

export function Map({ topoJson, height, width }: MapProps) {
  const [viewState, setViewState] = useState(INITIAL_VIEW_STATE);
  const [level, setLevel] = useState<Level>(Level.Region);

  const geojsonCom = useMemo(
    () =>
      feature(topoJson, topoJson.objects.communes) as FeatureCollection<
        Geometry,
        GeoJsonProperties
      >,
    [topoJson],
  );
  const geojsonDep = useMemo(
    () =>
      feature(topoJson, topoJson.objects.departements) as FeatureCollection<
        Geometry,
        GeoJsonProperties
      >,
    [topoJson],
  );
  const geojsonReg = useMemo(
    () =>
      feature(topoJson, topoJson.objects.regions) as FeatureCollection<Geometry, GeoJsonProperties>,
    [topoJson],
  );

  function getObjectBoundingBox(
    object: GeoPermissibleObjects,
  ): [[number, number], [number, number]] {
    const projection = geoMercator();
    const path = geoPath(projection);

    const bbx = path.bounds(object);

    if (projection?.invert === undefined) {
      throw new Error('Projection invert fn should exist');
    }

    const topLeftCorner = projection.invert(bbx[0]);
    const bottomRightCorner = projection.invert(bbx[1]);

    if (!topLeftCorner || !bottomRightCorner) {
      throw new Error('Invalid projection inversion');
    }

    return [topLeftCorner, bottomRightCorner];
  }

  function zoomToShape(pickingInfo: PickingInfo) {
    const viewport = new WebMercatorViewport({ height, width });

    const bbx = getObjectBoundingBox(pickingInfo.object);

    const updatedViewState = viewport.fitBounds(bbx, { padding: 10 });

    setViewState({
      ...updatedViewState,
      transitionInterpolator: new FlyToInterpolator({ speed: 2 }),
      transitionDuration: 'auto',
    });
  }

  const layers = [
    createCommunesLayer({
      data: geojsonCom.features,
      visible: level === Level.Communes,
      onClick: zoomToShape,
    }),
    createDepartementsLayer({
      data: geojsonDep.features,
      filled: level === Level.Departement,
      onClick: zoomToShape,
    }),
    createRegionsLayer({
      data: geojsonReg.features,
      filled: level === Level.Region,
      onClick: zoomToShape,
    }),
  ];

  const handleDynamicLayers = debounce((viewState: ViewStateChangeParameters['viewState']) => {
    const thresholdCommunes = 7.2;
    const thresholdDepartements = 5;

    if (viewState.zoom < thresholdDepartements) {
      setLevel(Level.Region);
    } else if (viewState.zoom < thresholdCommunes) {
      setLevel(Level.Departement);
    } else {
      setLevel(Level.Communes);
    }
  }, 500);

  const handleViewStateChange: DeckGLProps['onViewStateChange'] = ({ viewState }) => {
    handleDynamicLayers(viewState);
    setViewState(viewState);
  };

  const getTooltip = useCallback(
    ({ object }: PickingInfo<Feature<Geometry, GeoJsonProperties>>) => {
      return object ? object.properties.libgeo : null;
    },
    [],
  );

  return (
    <div className='border-2 border-solid' style={{ position: 'relative', width, height }}>
      <DeckGL
        style={{ position: 'absolute' }}
        width={width}
        height={height}
        viewState={viewState}
        onViewStateChange={handleViewStateChange}
        controller={{ scrollZoom: true, dragPan: true, dragRotate: false }}
        layers={layers}
        getTooltip={getTooltip}
      />
    </div>
  );
}<|MERGE_RESOLUTION|>--- conflicted
+++ resolved
@@ -121,13 +121,9 @@
 
   if (isError) return <div>error</div>;
 
-<<<<<<< HEAD
   if (isPending) return <div>loading</div>;
 
   return <Map topoJson={data} {...props} />;
-=======
-  return topoJson === undefined ? 'Chargement...' : <Map topoJson={topoJson} {...props} />;
->>>>>>> 7cd8d05e
 }
 
 type MapProps = {
