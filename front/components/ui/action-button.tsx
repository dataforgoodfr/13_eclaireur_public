import { ReactNode } from 'react';

import { cn } from '#utils/utils';

import { Button } from './button';

type ActionButtonProps = {
  children?: ReactNode;
  icon?: ReactNode;
  text?: string;
  variant?: 'default' | 'outline' | 'action';
  onClick?: () => void;
  className?: string;
  disabled?: boolean;
};

export function ActionButton({
  children,
  icon,
  text,
  variant = 'default',
  onClick,
  className,
  disabled,
}: ActionButtonProps) {
  // Determine if it's icon-only (no text and no children, just icon)
  const isIconOnly = icon && !text && !children;

  return (
    <Button
      variant={variant}
      onClick={onClick}
      disabled={disabled}
      className={cn(
        // Base styling - consistent height for all buttons with custom rounded corners
        'h-12 rounded-bl-none rounded-br-lg rounded-tl-lg rounded-tr-none',
        // Icon-only: 56x48 button
        isIconOnly && 'flex h-12 w-14 items-center justify-center p-0',
        // With text: standard horizontal padding, flex centering
        !isIconOnly && 'flex items-center justify-center px-4',
        // Variant-specific styles
        variant === 'outline' && 'border-gray-300 bg-white text-primary hover:bg-gray-50',
        variant === 'default' && 'bg-primary hover:bg-primary/90',
<<<<<<< HEAD
=======
        variant === 'action' && 'h-20 w-16 bg-primary hover:bg-primary/90 [&_svg]:size-6',
>>>>>>> 782e387c
        className,
      )}
    >
      {children ? (
        children
      ) : (
        <>
          {icon}
          {text && <span className={icon ? 'ml-2' : ''}>{text}</span>}
        </>
      )}
    </Button>
  );
}<|MERGE_RESOLUTION|>--- conflicted
+++ resolved
@@ -41,10 +41,7 @@
         // Variant-specific styles
         variant === 'outline' && 'border-gray-300 bg-white text-primary hover:bg-gray-50',
         variant === 'default' && 'bg-primary hover:bg-primary/90',
-<<<<<<< HEAD
-=======
         variant === 'action' && 'h-20 w-16 bg-primary hover:bg-primary/90 [&_svg]:size-6',
->>>>>>> 782e387c
         className,
       )}
     >
