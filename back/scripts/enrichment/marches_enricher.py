--- conflicted
+++ resolved
@@ -36,16 +36,12 @@
         # Data analysts, please add your code here!
         marches, cpv_labels, *_ = inputs
 
-<<<<<<< HEAD
-        marches = marches.pipe(cls.forme_prix_enrich).pipe(cls.type_prix_enrich)
-=======
         marches = (
             marches.pipe(cls.forme_prix_enrich)
             .pipe(cls.type_prix_enrich)
             .pipe(cls.type_identifiant_titulaire_enrich)
         )
 
->>>>>>> d64ed2f1
         # do stuff with sirene
         marches_pd = (
             marches.to_pandas()
@@ -109,7 +105,6 @@
             .drop(["typesPrix", "TypePrix"])
         )
 
-<<<<<<< HEAD
     @classmethod
     def _add_metadata(cls, df: pd.DataFrame) -> pd.DataFrame:
         return df.assign(
@@ -124,7 +119,7 @@
             delaiPublicationJours=(
                 df["datePublicationDonnees"] - df["dateNotification"]
             ).dt.days,
-=======
+
     @staticmethod
     def type_identifiant_titulaire_enrich(marches: pl.DataFrame) -> pl.DataFrame:
         """
@@ -187,5 +182,4 @@
                 .alias("titulaire_type_identifiant")
             )
             .drop("titulaire_typeIdentifiant")
->>>>>>> d64ed2f1
         )