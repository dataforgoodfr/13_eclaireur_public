--- conflicted
+++ resolved
@@ -17,11 +17,7 @@
         else:
             base_path = get_project_base_path()
             # Load the mapping between EPCI and communes, downloaded from the OFGL website
-<<<<<<< HEAD
             epci_communes_path = base_path / "back" / config["epci"]["file"]
-=======
-            epci_communes_path = base_path / config["epci"]["file"]
->>>>>>> 2093f5a2
             epci_communes_mapping = pd.read_excel(
                 epci_communes_path, dtype=config["epci"]["dtype"]
             )
@@ -46,12 +42,8 @@
             # Save the processed data to the instance & a CSV file
             self.data = infos_coll
             self.save(
-<<<<<<< HEAD
                 Path(config["processed_data"]["path"]),
                 config["processed_data"]["filename"],
-=======
-                Path(config["processed_data"]["path"]), config["processed_data"]["filename"]
->>>>>>> 2093f5a2
             )
 
     def get(self):
@@ -91,7 +83,6 @@
             df.loc[:, "type"] = "DEP"
             df = df.astype({"SIREN": str, "COG": str, "code_region": str})
             df["COG_3digits"] = df["COG"].str.zfill(3)
-<<<<<<< HEAD
             df = df[
                 [
                     "nom",
@@ -103,9 +94,6 @@
                     "population",
                 ]
             ]
-=======
-            df = df[["nom", "SIREN", "type", "COG", "COG_3digits", "code_region", "population"]]
->>>>>>> 2093f5a2
             df = df.sort_values("COG")
 
         elif key == "communes":
@@ -173,13 +161,7 @@
                 "nom",
                 "population",
             ]
-<<<<<<< HEAD
-            df.loc[:, "type"] = df["type"].replace(
-                {"MET69": "MET", "MET75": "MET", "M": "MET"}
-            )
-=======
             df.loc[:, "type"] = df["type"].replace({"MET69": "MET", "MET75": "MET", "M": "MET"})
->>>>>>> 2093f5a2
             df = df.astype({"SIREN": str, "code_departement": str})
             df["code_departement_3digits"] = df["code_departement"].str.zfill(3)
             df = df[
