import json
import logging
import re
from enum import Enum

import numpy as np
import pandas as pd
from unidecode import unidecode

from back.scripts.datasets.constants import FORMAT_PRIORITIES

"""
This script contains functions to manipulate DataFrames.
1 - Merging duplicate columns
2 - Renaming columns
3 - Casting data based on a schema
4 - Detecting the first row index where the data starts
5 - Detecting the first column index where the data starts
"""


class IdentifierFormat(Enum):
    SIREN = "siren"
    SIRET = "siret"


def merge_duplicate_columns(df: pd.DataFrame, separator: str = " / ") -> pd.DataFrame:
    """
    Identify columns with the same name and merge their content into a single column.
    """
    duplicate_columns = df.columns[df.columns.duplicated(keep=False)]

    for col in duplicate_columns.unique():
        first_col_index = df.columns.to_list().index(col)
        merged_serie = df[col].apply(lambda x: separator.join(x.dropna().astype(str)), axis=1)

        df = df.drop(columns=col)
        # The original order is retained to avoid any problems
        df.insert(first_col_index, col, merged_serie)

    return df


def safe_rename(df: pd.DataFrame, schema_dict: dict) -> pd.DataFrame:
    """
    This function renames columns of a DataFrame based on a dictionary of original column names mapped to new column names.

    If a column does not exist in the DataFrame, it is not raised as an error, but rather ignored.

    :param df: the DataFrame to rename columns in
    :param schema_dict: the dictionary of original column names mapped to new column names
    :return: the DataFrame with columns renamed
    """
    df = df.rename(columns=lambda col: unidecode(str(col).strip())).rename(
        columns=lambda col: col.split("/")[-1] if col.startswith("http") else col
    )
    lowered = [str.lower(x) for x in df.columns]
    actual_matching = {
        k: v
        for k, v in schema_dict.items()
        if k in df.columns
        and k != v
        # do not create a column that may become a duplicate
        and v.lower() not in lowered
    }
    return df.rename(columns=actual_matching)


# Function to cast the data in a DataFrame based on a schema (a DataFrame with two columns: 'name' and 'type')
def cast_data(data, schema, name_tag, clean_column_name_for_comparison=None):
    logger = logging.getLogger(__name__)
    # Dict between schema types and pandas types
    # https://pandas.pydata.org/pandas-docs/stable/user_guide/basics.html#basics-dtypes
    type_dict = {
        "string": "string",
        "integer": "Int64",
        "number": "float64",
        "boolean": "boolean",
        "date": "datetime64[ns]",
    }

    # Create a dictionary of original column names mapped to their cleaned versions for comparison
    if clean_column_name_for_comparison:
        original_to_cleaned_names = {
            col: clean_column_name_for_comparison(col) for col in data.columns
        }
    else:
        # If no cleaning function is provided, use the exact same column names
        original_to_cleaned_names = {col: col for col in data.columns}

    # Create a new dataframe with the same shape and columns as data
    casted_data = pd.DataFrame(columns=data.columns)

    # Go through each column in the data to cast it
    for original_name, cleaned_name in original_to_cleaned_names.items():
        # if column name is not in schema['name'].values, keep the exact same column
        if cleaned_name not in schema[name_tag].values:
            casted_data[original_name] = data[original_name]
        # if column name is in schema['name'].values, cast the column with the paired schema['type'] value
        else:
            # get the schema type for the column
            schema_type = schema.loc[schema[name_tag] == cleaned_name, "type"].values[0]
            # translate the schema type to pandas type using type_dict
            pandas_type = type_dict[schema_type]
            # clean & cast the column to the pandas type, based on internal function
            casted_data[original_name] = _clean_and_cast_col(data[original_name], pandas_type)
            logger.info(f"Column '{original_name}' has been casted to '{pandas_type}'")
    return casted_data


# Internal function to clean and cast a column based on its schema type
def _clean_and_cast_col(col, pandas_type):
    logger = logging.getLogger(__name__)
    # Make a copy of the orginal column
    col_original = col.copy()

    if pandas_type == "float64":
        # Replace ',' by '.' to handle French numeric format and remove spaces (including non-breaking spaces)
        col = col.replace({",": ".", "\\s+": "", "%": ""}, regex=True)
        col = pd.to_numeric(col, errors="coerce")  # Coerce errors will be set to NaN
    elif pandas_type == "datetime64[ns]":
        # Convert to datetime, with utc=true, errors will be coerced to NaT
        col = col.astype(str)
        col = col.apply(_parse_date)
        # Check if the data is timezone-aware
        if col.dt.tz is not None:
            col = col.dt.tz_localize(None)
    elif pandas_type == "string":
        col = col.astype(str)
        col = col.str.strip()
        col = col.astype(str)
    elif pandas_type == "Int64":
        # Arrondir les valeurs flottantes
        col = col.apply(lambda x: round(x) if not pd.isna(x) and isinstance(x, float) else x)
        # Convert to integer, note that 'Int64' can handle NaN values
        col = pd.to_numeric(col, errors="coerce").round().astype("Int64")
    elif pandas_type == "boolean":
        col = col.str.replace(r"\s+", "", regex=True).str.lower()
        # Convert to boolean, True for 'oui', False for 'non', case insensitive
        col = col.str.lower().map({"oui": True, "non": False, "false": False, "true": True})

    # Compare the original column with the copy to identify coerced values
    coerced_indices = col_original.index[(col_original.notnull()) & (col_original != col)]
    coerced_values = col_original.loc[coerced_indices]

    if not coerced_values.empty:
        # Log the coerced values and relevant information
        for index, value in coerced_values.items():
            if ("nan" not in str(value)) & (pd.isna(col.loc[index])):
                logger.error(
                    f"Value '{value}' supposed to be a '{pandas_type}' was coerced to {col[index]}"
                )

    return col.astype(pandas_type)  # Convert to specified pandas type


# Internal function to parse a date string
def _parse_date(date_str):
    try:
        # dateutil parser can handle different formats
        return pd.to_datetime(date_str, utc=True)
    except ValueError:
        # Handle the error if the date format is not recognized
        return pd.NaT  # Return 'Not a Time' for unparseable formats


# Function to detect the first row index in a DataFrame where the data starts
def detect_skiprows(df):
    # Find the last non-empty column
    last_non_empty_col = len(df.dropna(how="all", axis=1).columns) - 1
    # Get the first row index in this column
    first_row = df.iloc[:, last_non_empty_col].first_valid_index()
    return first_row


# Function to detect the first column index in a DataFrame where the data starts
def detect_skipcolumns(df):
    df_transposed = df.transpose().reset_index(drop=True)
    return detect_skiprows(df_transposed)


def normalize_column_names(df: pd.DataFrame) -> pd.DataFrame:
    return df.rename(columns=_normalise_column_name)


def _normalise_column_name(name: str) -> str:
    name = re.sub(r"[_\n.-]+", "_", name.lower())
    name = re.sub("^(fields|properties)_", "", name)
    name = re.sub("_?@value$", "", name)
    return name.strip()


def normalize_montant(frame: pd.DataFrame, id_col: str) -> pd.DataFrame:
    """
    Transform the selected columns to be float.
    """
    if id_col not in frame.columns:
        return frame

    if str(frame[id_col].dtype) == "float64":
        return frame.assign(**{id_col: np.abs(frame[id_col])})
    if str(frame[id_col].dtype) == "int64":
        return frame.assign(**{id_col: np.abs(frame[id_col].astype("float64"))})
    montant = (
        frame[id_col]
        .astype(str)
        .where(frame[id_col].notnull() & (frame[id_col] != ""))
        .str.replace(r"[\u20ac\xa0 ]", "", regex=True)
        .str.replace("euros", "")
        .str.strip()
    )
    with_double_digits = montant.str.match(r".*[.,]\d{2}$").astype(bool).fillna(False)
    with_single_digits = montant.str.match(r".*[.,]\d{1}$").astype(bool).fillna(False)
    montant = montant.str.replace(r"[,.]", "", regex=True).astype("float")

    montant = np.abs(
        np.where(
            with_single_digits,
            montant / 10,
            np.where(with_double_digits, montant / 100, montant),
        )
    )

    return frame.assign(**{id_col: montant})


def normalize_identifiant(
    frame: pd.DataFrame, id_col: str, format: IdentifierFormat = IdentifierFormat.SIRET
) -> pd.DataFrame:
    """
    Normalize identifier values in the specified column to either SIREN (9 digits) or SIRET (14 digits) format.

    Args:
        frame: Input DataFrame containing the identifier column
        id_col: Name of the column containing identifiers
        format: Target format for normalization (SIREN or SIRET)

    Returns:
        DataFrame with normalized identifiers

    Raises:
        RuntimeError: If the median length of identifiers is neither 9 (SIREN) nor 14 (SIRET)
    """
    if not isinstance(format, IdentifierFormat):
        raise RuntimeError(
            f"Format must be an IdentifierFormat enum value. Got: {type(format)}"
        )

    if id_col not in frame.columns:
        return frame
    frame = frame.assign(
        **{
            id_col: frame[id_col]
            .astype(str)
            .where(frame[id_col].notnull())
            .str.strip()
            .str.replace(".0", "")
            .str.replace(r"[\xa0 ]", "", regex=True)
        }
    )

    filling = 14 if format == IdentifierFormat.SIRET else 9
    median_length = frame[id_col].str.len().median()
    if median_length == 9:
        # identifier is actually siren
        return frame.assign(**{id_col: frame[id_col].str.zfill(9).str.ljust(filling, "0")})
    elif median_length == 14:
        # identifier is actually siret
        return frame.assign(**{id_col: frame[id_col].str.zfill(14).str[:filling]})
    raise RuntimeError("idBeneficiaire median length is neither siren not siret.")


def normalize_date(frame: pd.DataFrame, id_col: str) -> pd.DataFrame:
    if id_col not in frame.columns:
        return frame
    if frame[id_col].isnull().all():
        return frame.assign(**{id_col: None})
    if str(frame[id_col].dtype) == "datetime64[ns, UTC]":
        return frame

    if str(frame[id_col].dtype) == "datetime64[ns]":
        dt = frame[id_col].dt.tz_localize("UTC")
    else:
<<<<<<< HEAD
        col = frame[id_col]
        col_str = col.astype(str)

        # Détecte les float/int convertibles
        col_numeric = pd.to_numeric(col, errors="coerce")
        float_mask = col_numeric.notna() & (col_numeric % 1 == 0)
        col_str.loc[float_mask] = col_numeric.loc[float_mask].astype("Int64").astype(str)
        year_only = col_str.str.fullmatch(r"\d{4}")
        col_str.loc[year_only] += "-01-01"
        dt = pd.to_datetime(col_str, dayfirst=is_dayfirst(col_str), errors="coerce", utc=True)

    # Filtrer les dates avant 2000
    dt = dt.where(dt.dt.year >= 2000)

    # Localiser en UTC si pas encore fait
    if dt.dt.tz is None:
        dt = dt.dt.tz_localize("UTC")

=======
        dt = pd.to_datetime(
            frame[id_col], dayfirst=is_dayfirst(frame[id_col]), errors="coerce"
        ).dt.tz_localize("UTC")
>>>>>>> edb6ee25
    return frame.assign(**{id_col: dt})


def is_dayfirst(dts: pd.Series) -> bool:
    formats = dts.dropna().str.replace(r"\d", "d", regex=True)
    top_format = formats.value_counts().sort_values(ascending=False)
    if top_format.empty:
        return False
    top_format = top_format.index[0]
    return not top_format.startswith("d" * 4)


def expand_json_columns(df: pd.DataFrame, column: str) -> pd.DataFrame:
    """
    Add to a dataframe columns from keys of a json column.
    """
    if not column:
        raise ValueError("Column name is required.")
    expanded = pd.DataFrame.from_records(
        [_parse_json(x) for x in df[column].tolist()], index=df.index
    ).rename(columns=lambda col: f"{column}_{col}")

    dup_columns = sorted(set(expanded.columns) & set(df.columns))
    if dup_columns:
        raise ValueError(f"Duplicate columns while parsing json: {', '.join(dup_columns)}")
    return pd.concat([df, expanded], axis=1)


def _parse_json(content: str) -> dict:
    if pd.isna(content):
        return {}
    try:
        return json.loads(content)
    except json.JSONDecodeError:
        return {}


def correct_format_from_url(df: pd.DataFrame) -> pd.DataFrame:
    """
    Identify the potential format of the file from the content of the url.
    """
    pat = r"\b(parquet|csv|xlsx?|json[idl]{0,}|pdf)\b"
    url_format = df["url"].str.extract(pat)[0]
    url_format = url_format.where(
        ~url_format.str.startswith("json").fillna(False), "json"
    ).fillna(df["format"])
    return df.assign(format=url_format)


def sort_by_format_priorities(df: pd.DataFrame, keep: bool = False) -> pd.DataFrame:
    out = df.assign(
        priority=df["format"]
        .map({n: i for i, n in enumerate(FORMAT_PRIORITIES)})
        .fillna(len(FORMAT_PRIORITIES)),
    ).sort_values(["priority"])
    if not keep:
        out = out.drop(columns=["priority"])
    return out<|MERGE_RESOLUTION|>--- conflicted
+++ resolved
@@ -281,7 +281,7 @@
     if str(frame[id_col].dtype) == "datetime64[ns]":
         dt = frame[id_col].dt.tz_localize("UTC")
     else:
-<<<<<<< HEAD
+
         col = frame[id_col]
         col_str = col.astype(str)
 
@@ -300,11 +300,6 @@
     if dt.dt.tz is None:
         dt = dt.dt.tz_localize("UTC")
 
-=======
-        dt = pd.to_datetime(
-            frame[id_col], dayfirst=is_dayfirst(frame[id_col]), errors="coerce"
-        ).dt.tz_localize("UTC")
->>>>>>> edb6ee25
     return frame.assign(**{id_col: dt})
 
 
