--- conflicted
+++ resolved
@@ -43,17 +43,12 @@
         self.config = config
         self.logger = logging.getLogger(__name__)
 
-<<<<<<< HEAD
-        data_folder = get_project_base_path() / "back" / "data" / "communities" / "processed_data"
-        all_communities_filename = data_folder / "all_communities_data.parquet"
-=======
         data_folder = get_project_base_path() / self.config["processed_data"]["path"]
         data_folder.mkdir(parents=True, exist_ok=True)
 
         all_communities_filename = (
             data_folder / self.config["processed_data"]["all_communities_file"]
         )
->>>>>>> 89c4106a
         if all_communities_filename.exists():
             self.all_data = pd.read_parquet(all_communities_filename)
         else:
