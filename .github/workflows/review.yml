on:
    pull_request_target:
      types: [opened, closed, synchronize, reopened]
      branches: [ main ]
      paths:
      - 'front/**'

jobs: 
    deploy:
        name: Deploy/redeploy review app
        runs-on: ubuntu-latest
        permissions:
            issues: write
            pull-requests: write
            contents: read
        steps:
          - name: Create review app
<<<<<<< HEAD
            uses: CleverCloud/clever-cloud-review-app
=======
            uses: CleverCloud/clever-cloud-review-app@main
>>>>>>> 00a2f906
            env:
                CLEVER_SECRET: ${{ secrets.CLEVER_SECRET }}
                CLEVER_TOKEN: ${{ secrets.CLEVER_TOKEN }}
                ORGA_ID: ${{ secrets.ORGA_ID }}
                GITHUB_TOKEN: ${{ secrets.GITHUB_TOKEN }}
            with:
                type: node
                set-env: true<|MERGE_RESOLUTION|>--- conflicted
+++ resolved
@@ -15,11 +15,7 @@
             contents: read
         steps:
           - name: Create review app
-<<<<<<< HEAD
-            uses: CleverCloud/clever-cloud-review-app
-=======
             uses: CleverCloud/clever-cloud-review-app@main
->>>>>>> 00a2f906
             env:
                 CLEVER_SECRET: ${{ secrets.CLEVER_SECRET }}
                 CLEVER_TOKEN: ${{ secrets.CLEVER_TOKEN }}
