import logging
from datetime import datetime
from pathlib import Path

import pandas as pd
from scripts.communities.communities_selector import CommunitiesSelector
from scripts.datasets.datafile_loader import DatafileLoader
from scripts.datasets.datafiles_loader import DatafilesLoader
from scripts.datasets.datagouv_searcher import DataGouvSearcher
from scripts.datasets.single_urls_builder import SingleUrlsBuilder
<<<<<<< HEAD
from scripts.utils.config import get_project_data_path
=======
from scripts.utils.config import get_project_base_path
>>>>>>> 3bdd915c
from scripts.utils.constants import (
    DATACOLUMNS_OUT_FILENAME,
    DATAFILES_OUT_FILENAME,
    FILES_IN_SCOPE_FILENAME,
    MODIFICATIONS_DATA_FILENAME,
    NORMALIZED_DATA_FILENAME,
)
from scripts.utils.files_operation import save_csv
<<<<<<< HEAD

from back.scripts.datasets.sirene import SireneWorkflow
from back.scripts.utils.politiques_elus import ElusWorkflow
from back.scripts.utils.psql_connector import PSQLConnector
=======
from scripts.utils.psql_connector import PSQLConnector

from back.scripts.utils.dataframe_operation import normalize_column_names
from back.scripts.utils.elected_officials import ElectedOfficialsWorkflow
>>>>>>> 3bdd915c


class WorkflowManager:
    def __init__(self, args, config):
        self.args = args
        self.config = config
        self.logger = logging.getLogger(__name__)
        self.connector = PSQLConnector()

        self.source_folder = get_project_data_path()
        self.source_folder.mkdir(exist_ok=True, parents=True)

    def run_workflow(self):
        self.logger.info("Workflow started.")
<<<<<<< HEAD
        SireneWorkflow(self.source_folder).run()
        self._run_elus()
        self._run_subvention_and_marche()

        self.logger.info("Workflow completed.")

    def _run_elus(self):
        elus = ElusWorkflow(self.source_folder)
        elus.run()

    def _run_subvention_and_marche(self):
        # Create blank dict to store dataframes that will be saved to the DB
        df_to_save_to_db = {}
=======
        ElectedOfficialsWorkflow(self.config["elected_officials"]["data_folder"]).run()

        self._run_subvention_and_marche()
>>>>>>> 3bdd915c

        self.logger.info("Workflow completed.")

    def _run_subvention_and_marche(self):
        # If communities files are already generated, check the age
        self.check_file_age(self.config["file_age_to_check"])

        communities_selector = self.initialize_communities_scope()

        # Loop through the topics defined in the config, e.g. marches publics or subventions.
        for topic, topic_config in self.config["search"].items():
            # Process each topic to get files in scope and datafiles
            topic_files_in_scope, topic_datafiles = self.process_topic(
                communities_selector, topic, topic_config
            )

            # Save the topics outputs to csv
            self.save_output_to_csv(
                topic,
                topic_datafiles.normalized_data,
                topic_files_in_scope,
                getattr(topic_datafiles, "datacolumns_out", None),
                getattr(topic_datafiles, "datafiles_out", None),
                getattr(topic_datafiles, "modifications_data", None),
            )
            # If config requires it, add normalized data of the topic to df_to_save
            if self.config["workflow"]["save_to_db"]:
                df_to_save_to_db[topic + "_normalized"] = topic_datafiles.normalized_data

        # Save data to the database if the config allows it
        if self.config["workflow"]["save_to_db"]:
            self.save_data_to_db(df_to_save_to_db)

    def check_file_age(self, config):
        """
        Check file age and log a warning if file is too aged according to config.yaml file, section: file_age_to_check
        """
        max_age_in_days = config["age"]

        for filename, filepath in config["files"].items():
            if Path(filepath).exists():
                filepath = Path(filepath)
                last_modified = datetime.fromtimestamp(filepath.stat().st_mtime)
                age_in_days = (datetime.now() - last_modified).days
                self.logger.info(
                    f"Found: {filename} at {filepath}, last update: {last_modified}, age: {age_in_days} days"
                )

                if age_in_days > max_age_in_days:
                    self.logger.warning(
                        f"{filename} file is older than {max_age_in_days} days. It is advised to refresh your data."
                    )

    def initialize_communities_scope(self):
        self.logger.info("Initializing communities scope.")
        # Initialize CommunitiesSelector with the config and select communities
        communities_selector = CommunitiesSelector(self.config["communities"])

        self.connector.save_df_to_sql_drop_existing(
            self.config["workflow"]["save_to_db"],
            communities_selector.selected_data,
            "selected_communities",
            index=True,
            index_label=["siren"],
        )

        self.logger.info("Communities scope initialized.")
        return communities_selector

    def process_topic(self, communities_selector, topic, topic_config):
        self.logger.info(f"Processing topic {topic}.")
        topic_files_in_scope = None

        if topic_config["source"] == "multiple":
            # Find multiple datafiles from datagouv
            config = self.config["datagouv"]
            config["datagouv_api"] = self.config["datagouv_api"]
            datagouv_searcher = DataGouvSearcher(communities_selector, config)
            datagouv_topic_files_in_scope = datagouv_searcher.select_datasets(topic_config)

            # Find single datafiles from single urls (standalone datasources outside of datagouv)
            single_urls_builder = SingleUrlsBuilder(communities_selector)
            single_urls_topic_files_in_scope = single_urls_builder.get_datafiles(topic_config)

            # Concatenate both datafiles lists into one
            topic_files_in_scope = pd.concat(
                [datagouv_topic_files_in_scope, single_urls_topic_files_in_scope],
                ignore_index=True,
            )

            self.connector.save_df_to_sql_drop_existing(
                self.config["workflow"]["save_to_db"],
                topic_files_in_scope,
                topic + "_files_in_scope",
                index=True,
                index_label=["url"],
            )

            # Process the datafiles list: download & normalize
            topic_datafiles = DatafilesLoader(
                topic_files_in_scope, topic, topic_config, self.config["datafile_loader"]
            )

            self.connector.save_df_to_sql_drop_existing(
                self.config["workflow"]["save_to_db"],
                topic_datafiles.normalized_data,
                topic + "_normalized_data",
                index=True,
                index_label=[
                    "idAttribuant",
                    "idBeneficiaire",
                    "dateConvention",
                    "referenceDecision",
                    "montant",
                    "idRAE",
                ],
            )

        elif topic_config["source"] == "single":
            # Process the single datafile: download & normalize
            topic_datafiles = DatafileLoader(communities_selector, topic_config)

            self.connector.save_df_to_sql_drop_existing(
                self.config["workflow"]["save_to_db"],
                topic_datafiles.normalized_data,
                topic + "_normalized_data",
                index=True,
                index_label=["id", "acheteur.id", "codeCPV"],
            )

        if self.config["workflow"]["save_to_db"]:
            self.connector.close_connection()

        self.logger.info(f"Topic {topic} processed.")
        return topic_files_in_scope, topic_datafiles

    def save_output_to_csv(
        self,
        topic,
        normalized_data,
        topic_files_in_scope=None,
        datacolumns_out=None,
        datafiles_out=None,
        modifications_data=None,
    ):
        output_folder = get_project_base_path() / (
            self.config["outputs_csv"]["path"] % {"topic": topic}
        )
        output_folder.mkdir(parents=True, exist_ok=True)
        normalized_data = normalize_column_names(normalized_data)

        # Loop through the dataframes (if not None) to save them to the output folder
        if normalized_data is not None:
            save_csv(normalized_data, output_folder, NORMALIZED_DATA_FILENAME, sep=";")
        if topic_files_in_scope is not None:
            save_csv(topic_files_in_scope, output_folder, FILES_IN_SCOPE_FILENAME, sep=";")
        if datacolumns_out is not None:
            save_csv(datacolumns_out, output_folder, DATACOLUMNS_OUT_FILENAME, sep=";")
        if datafiles_out is not None:
            save_csv(datafiles_out, output_folder, DATAFILES_OUT_FILENAME, sep=";")
        if modifications_data is not None:
            save_csv(modifications_data, output_folder, MODIFICATIONS_DATA_FILENAME, sep=";")<|MERGE_RESOLUTION|>--- conflicted
+++ resolved
@@ -8,11 +8,7 @@
 from scripts.datasets.datafiles_loader import DatafilesLoader
 from scripts.datasets.datagouv_searcher import DataGouvSearcher
 from scripts.datasets.single_urls_builder import SingleUrlsBuilder
-<<<<<<< HEAD
-from scripts.utils.config import get_project_data_path
-=======
-from scripts.utils.config import get_project_base_path
->>>>>>> 3bdd915c
+from scripts.utils.config import get_project_base_path, get_project_data_path
 from scripts.utils.constants import (
     DATACOLUMNS_OUT_FILENAME,
     DATAFILES_OUT_FILENAME,
@@ -21,17 +17,11 @@
     NORMALIZED_DATA_FILENAME,
 )
 from scripts.utils.files_operation import save_csv
-<<<<<<< HEAD
+from scripts.utils.psql_connector import PSQLConnector
 
 from back.scripts.datasets.sirene import SireneWorkflow
-from back.scripts.utils.politiques_elus import ElusWorkflow
-from back.scripts.utils.psql_connector import PSQLConnector
-=======
-from scripts.utils.psql_connector import PSQLConnector
-
 from back.scripts.utils.dataframe_operation import normalize_column_names
 from back.scripts.utils.elected_officials import ElectedOfficialsWorkflow
->>>>>>> 3bdd915c
 
 
 class WorkflowManager:
@@ -46,25 +36,9 @@
 
     def run_workflow(self):
         self.logger.info("Workflow started.")
-<<<<<<< HEAD
+        ElectedOfficialsWorkflow(self.config["elected_officials"]["data_folder"]).run()
         SireneWorkflow(self.source_folder).run()
-        self._run_elus()
         self._run_subvention_and_marche()
-
-        self.logger.info("Workflow completed.")
-
-    def _run_elus(self):
-        elus = ElusWorkflow(self.source_folder)
-        elus.run()
-
-    def _run_subvention_and_marche(self):
-        # Create blank dict to store dataframes that will be saved to the DB
-        df_to_save_to_db = {}
-=======
-        ElectedOfficialsWorkflow(self.config["elected_officials"]["data_folder"]).run()
-
-        self._run_subvention_and_marche()
->>>>>>> 3bdd915c
 
         self.logger.info("Workflow completed.")
 
@@ -90,13 +64,6 @@
                 getattr(topic_datafiles, "datafiles_out", None),
                 getattr(topic_datafiles, "modifications_data", None),
             )
-            # If config requires it, add normalized data of the topic to df_to_save
-            if self.config["workflow"]["save_to_db"]:
-                df_to_save_to_db[topic + "_normalized"] = topic_datafiles.normalized_data
-
-        # Save data to the database if the config allows it
-        if self.config["workflow"]["save_to_db"]:
-            self.save_data_to_db(df_to_save_to_db)
 
     def check_file_age(self, config):
         """
