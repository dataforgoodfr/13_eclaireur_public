import { Community } from '@/app/models/community';
import { getQueryFromPool } from '@/utils/db';

import { DataTable } from '../constants';

<<<<<<< HEAD
// TODO - add back nom_unaccented

=======
>>>>>>> e1283fd1
const TABLE_NAME = DataTable.Communities;

const ROWS_PER_PAGE = 100;

/**
 * Create the SQL query to search by query and page
 * @param query
 * @param page starts at 1
 * @returns
 */
export function createSQLQueryParams(query: string, page = 1): [string, (string | number)[]] {
  const limit = page * ROWS_PER_PAGE;
<<<<<<< HEAD
  const values = [`%${query}%`, limit]; // Values for nom, siren, and limit
  const querySQL = `
    SELECT nom, siren, type 
    FROM ${TABLE_NAME} 
    WHERE nom ILIKE $1
      OR siren ILIKE $1
    LIMIT $2
`;
=======
  const exactQuery = query;
  const partialQuery = `%${query}%`;
  const values = [exactQuery, partialQuery, limit];

  const querySQL = `
    SELECT nom, code_postal, type, siren,
           SIMILARITY(LOWER(nom), LOWER($1)) AS similarity_score
    FROM ${TABLE_NAME}
    WHERE nom ILIKE $2
       OR code_postal::text ILIKE $2
    ORDER BY similarity_score DESC
    LIMIT $3;
  `;

>>>>>>> e1283fd1
  return [querySQL, values];
}
/**
 * Fetch the communities (SSR) by query search
 * @param query
 * @param page starts at 1
 */
export async function fetchCommunitiesBySearch(
  query: string,
  page: number,
): Promise<Pick<Community, 'nom' | 'siren'>[]> {
  const params = createSQLQueryParams(query, page);

  return getQueryFromPool(...params) as Promise<
    Pick<Community, 'nom' | 'siren' | 'type' | 'code_postal'>[]
  >;
}<|MERGE_RESOLUTION|>--- conflicted
+++ resolved
@@ -3,11 +3,6 @@
 
 import { DataTable } from '../constants';
 
-<<<<<<< HEAD
-// TODO - add back nom_unaccented
-
-=======
->>>>>>> e1283fd1
 const TABLE_NAME = DataTable.Communities;
 
 const ROWS_PER_PAGE = 100;
@@ -20,16 +15,6 @@
  */
 export function createSQLQueryParams(query: string, page = 1): [string, (string | number)[]] {
   const limit = page * ROWS_PER_PAGE;
-<<<<<<< HEAD
-  const values = [`%${query}%`, limit]; // Values for nom, siren, and limit
-  const querySQL = `
-    SELECT nom, siren, type 
-    FROM ${TABLE_NAME} 
-    WHERE nom ILIKE $1
-      OR siren ILIKE $1
-    LIMIT $2
-`;
-=======
   const exactQuery = query;
   const partialQuery = `%${query}%`;
   const values = [exactQuery, partialQuery, limit];
@@ -44,7 +29,6 @@
     LIMIT $3;
   `;
 
->>>>>>> e1283fd1
   return [querySQL, values];
 }
 /**
