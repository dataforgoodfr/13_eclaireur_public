import json
import typing
from pathlib import Path
import pandas as pd
import polars as pl
from unidecode import unidecode
from inflection import underscore as to_snake_case


from back.scripts.datasets.cpv_labels import CPVLabelsWorkflow
from back.scripts.datasets.marches import MarchesPublicsWorkflow
from back.scripts.enrichment.base_enricher import BaseEnricher
from back.scripts.enrichment.utils.cpv_utils import CPVUtils
from back.scripts.utils.dataframe_operation import (
    normalize_date,
    normalize_montant,
)


class MarchesPublicsEnricher(BaseEnricher):
    def __init__(self):
        raise Exception("Utility class.")

    @classmethod
    def get_dataset_name(cls) -> str:
        return "marches_publics"

    @classmethod
    def get_input_paths(cls, main_config: dict) -> typing.List[Path]:
        return [
            MarchesPublicsWorkflow.get_output_path(main_config),
            CPVLabelsWorkflow.get_output_path(main_config),
        ]

    @classmethod
    def _clean_and_enrich(cls, inputs: typing.List[pl.DataFrame]) -> pl.DataFrame:
        # Data analysts, please add your code here!
        marches, cpv_labels, *_ = inputs

        marches = (
            marches.pipe(cls.forme_prix_enrich)
            .pipe(cls.type_prix_enrich)
            .pipe(cls.type_identifiant_titulaire_enrich)
            .pipe(cls.lieu_execution_enrich)
        )
        marches_pd = (
            marches.to_pandas()
            .pipe(normalize_montant, "montant")
            .pipe(normalize_montant, "montant")
            .pipe(normalize_date, "datePublicationDonnees")
            .pipe(normalize_date, "dateNotification")
            .pipe(cls._add_metadata)
            .assign(montant=lambda df: df["montant"] / df["countTitulaires"].fillna(1))
        )
        # do stuff with sirene

        return (
            pl.from_pandas(marches_pd)
            .pipe(CPVUtils.add_cpv_labels, cpv_labels=cpv_labels)
            .rename(to_snake_case)
        )

    @staticmethod
    def forme_prix_enrich(marches: pl.DataFrame) -> pl.DataFrame:
        return marches.with_columns(
            pl.when(pl.col("formePrix") == "Ferme, actualisable")
            .then(pl.lit("Ferme et actualisable"))
            .when(pl.col("formePrix") == "")
            .then(pl.lit(None))
            .otherwise(pl.col("formePrix"))
            .alias("forme_prix")
        ).drop("formePrix")

    @staticmethod
    def safe_typePrix_json_load(x):
        try:
            parsed = json.loads(x)
            if isinstance(parsed, list) and parsed:
                return parsed[0]
            elif isinstance(parsed, dict):
                type_prix = parsed.get("typePrix")
                if isinstance(type_prix, list) and type_prix:
                    return type_prix[0]
                if isinstance(type_prix, str):
                    return type_prix
            return None
        except (json.JSONDecodeError, TypeError):
            return None

    @staticmethod
    def type_prix_enrich(marches: pl.DataFrame) -> pl.DataFrame:
        return (
            marches.with_columns(
                pl.col("typesPrix").map_elements(
                    MarchesPublicsEnricher.safe_typePrix_json_load, return_dtype=pl.Utf8
                )
            )
            .with_columns(
                pl.coalesce(pl.col(["typesPrix", "typePrix", "TypePrix"])).alias("typePrix")
            )
            .with_columns(
                pl.when((pl.col("typePrix") == "") | (pl.col("typePrix") == "NC"))
                .then(pl.lit(None))
                .otherwise(pl.col("typePrix"))
            )
            .rename({"typePrix": "type_prix"})
            .drop(["typesPrix", "TypePrix"])
        )

    @staticmethod
    def type_identifiant_titulaire_enrich(marches: pl.DataFrame) -> pl.DataFrame:
        """
        1 - Normalize titulaire_typeIdentifiant column from titulaire_typeIdentifiant
        - "HORS_UE"                becomes  "HORS-UE",
        - "TVA_INTRACOMMUNAUTAIRE" becomes  "TVA",
        - "FRW"                    becomes  "FRWF",
        - "UE"                     becomes  "TVA",
        2 - Then we fill in titulaire_typeIdentifiant from titulaire_id if titulaire_id is like a SIRET, SIREN or TVA.
        """

        # TODO : Il y a encore environ 600 titulaire_typeIdentifiant avec des titulaire_id non null qui sont null
        SIRET_REGEX = r"^\d{14}$"  # 14 chiffres uniquement
        SIREN_REGEX = r"^\d{9}$"  # 9 chiffres uniquement
        TVA_REGEX = r"^[A-Z]{2}\d{9,12}$"  # Ex: GB123456789 ou FR12345678912

        mapping = {
            "HORS_UE": "HORS-UE",
            "TVA_INTRACOMMUNAUTAIRE": "TVA",
            "FRW": "FRWF",
            "UE": "TVA",
        }

        return (
            marches.with_columns(
                pl.when(pl.col("titulaire_typeIdentifiant").is_not_null()).then(
                    pl.col("titulaire_typeIdentifiant")
                    .replace_strict(mapping, default=pl.col("titulaire_typeIdentifiant"))
                    .alias("titulaire_typeIdentifiant")
                )
            )
            .with_columns(
                pl.when(
                    pl.col("titulaire_typeIdentifiant").is_null()
                    & pl.col("titulaire_id").is_not_null()
                    & pl.col("titulaire_id").cast(pl.Utf8).str.contains(SIRET_REGEX)
                )
                .then(pl.lit("SIRET"))
                .otherwise(pl.col("titulaire_typeIdentifiant"))
                .alias("titulaire_typeIdentifiant")
            )
            .with_columns(
                pl.when(
                    pl.col("titulaire_typeIdentifiant").is_null()
                    & pl.col("titulaire_id").is_not_null()
                    & pl.col("titulaire_id").cast(pl.Utf8).str.contains(SIREN_REGEX)
                )
                .then(pl.lit("SIREN"))
                .otherwise(pl.col("titulaire_typeIdentifiant"))
                .alias("titulaire_typeIdentifiant")
            )
            .with_columns(
                pl.when(
                    pl.col("titulaire_typeIdentifiant").is_null()
                    & pl.col("titulaire_id").is_not_null()
                    & pl.col("titulaire_id").cast(pl.Utf8).str.contains(TVA_REGEX)
                )
                .then(pl.lit("TVA"))
                .otherwise(pl.col("titulaire_typeIdentifiant"))
                .alias("titulaire_type_identifiant")
            )
            .drop("titulaire_typeIdentifiant")
        )

<<<<<<< HEAD
    @staticmethod
    def safe_json_load(x):
        """Parse le JSON et retourne {} en cas d'erreur."""
        try:
            if isinstance(x, dict):
                return x
            if x and isinstance(x, str) and x.strip() != "":
                return json.loads(x)
        except json.JSONDecodeError:
            # Retourne un dictionnaire vide si le JSON n'est pas valide.
            print("Failed to parse")
            return {}
        return {}

    @staticmethod
    def lieu_execution_enrich(marches: pl.DataFrame) -> pl.DataFrame:
        """
        1 - Parse lieuExecution en 3 champs code, type code et nom
        2 - Extrait le tout en code commune, code postal, code departement etc
        """

        # TODO : Il y a beaucoup de nettoyage à faire dans les différents champs

        # Cas spécifiques où lieu_execution_type_code est soit bourgogne, soit franche-comte
        mapping = {
            "bourgogne": "code departement",
            "franche-comte": "code departement",
        }

        print(marches.select(pl.col("id"), pl.col("lieuExecution")).head())

        df = (
            marches.with_columns(
                pl.col("lieuExecution")
                .map_elements(
                    MarchesPublicsEnricher.safe_json_load,
                    return_dtype=pl.Object,
                )
                .alias("lieu_execution_parsed")
            )
            .with_columns(
                [
                    pl.col("lieu_execution_parsed")
                    .map_elements(
                        lambda d: str(d.get("code")).lower()
                        if d.get("code") is not None
                        else None,
                        return_dtype=pl.Utf8,
                    )
                    .str.to_lowercase()
                    .alias("lieu_execution_code"),
                    pl.col("lieu_execution_parsed")
                    .map_elements(
                        lambda d: str(d.get("typeCode")).lower()
                        if d.get("typeCode") is not None
                        else None,
                        return_dtype=pl.Utf8,
                    )
                    .str.to_lowercase()
                    .alias("lieu_execution_type_code"),
                    pl.col("lieu_execution_parsed")
                    .map_elements(
                        lambda d: str(d.get("nom")).lower()
                        if d.get("nom") is not None
                        else None,
                        return_dtype=pl.Utf8,
                    )
                    .str.to_lowercase()
                    .alias("lieu_execution_nom"),
                ]
            )
            .with_columns(
                [
                    pl.col("lieu_execution_type_code")
                    .map_elements(lambda x: unidecode(x), return_dtype=pl.Utf8)
                    .alias("lieu_execution_type_code"),
                ]
            )
            .with_columns(
                pl.when(pl.col("lieu_execution_type_code").is_not_null()).then(
                    pl.col("lieu_execution_type_code")
                    .replace_strict(mapping, default=pl.col("lieu_execution_type_code"))
                    .alias("lieu_execution_type_code")
                )
            )
        )
        print(df.select(pl.col("id"), pl.col("lieuExecution"), pl.col("lieu_execution_parsed")).head())
        types = df["lieu_execution_type_code"].drop_nulls().unique().to_list()
        print("types : ", types)

        return (
            df.with_columns(
                [
                    pl.when(pl.col("lieu_execution_type_code") == type_code)
                    .then(pl.col("lieu_execution_code"))
                    .otherwise(None)
                    .alias("lieu_execution_" + type_code.replace(" ", "_"))
                    for type_code in types
                ]
            )
            .with_columns(
                pl.when(
                    pl.col("lieu_execution_code_departement").is_null()
                    & (
                        pl.col("lieu_execution_code_postal").is_not_null()
                        | pl.col("lieu_execution_code_commune").is_not_null()
                    )
                )
                .then(
                    pl.coalesce(
                        "lieu_execution_code_postal", "lieu_execution_code_commune"
                    ).str.slice(0, 2)
                )
                .otherwise(pl.col("lieu_execution_code_departement"))
                .alias("lieu_execution_code_departement")
            )
            .drop(["lieu_execution_type_code", "lieu_execution_code", "lieuExecution"])
=======
    @classmethod
    def _add_metadata(cls, df: pd.DataFrame) -> pd.DataFrame:
        return df.assign(
            anneeNotification=df["dateNotification"].dt.year.astype("Int64"),
            anneePublicationDonnees=df["datePublicationDonnees"].dt.year.astype("Int64"),
            obligation_publication=pd.cut(
                df["montant"],
                bins=[0, 40000, float("inf")],
                labels=["Optionnel", "Obligatoire"],
                right=False,
            ),
            delaiPublicationJours=(
                df["datePublicationDonnees"] - df["dateNotification"]
            ).dt.days,
>>>>>>> 19c8b36d
        )<|MERGE_RESOLUTION|>--- conflicted
+++ resolved
@@ -171,7 +171,7 @@
             .drop("titulaire_typeIdentifiant")
         )
 
-<<<<<<< HEAD
+
     @staticmethod
     def safe_json_load(x):
         """Parse le JSON et retourne {} en cas d'erreur."""
@@ -289,7 +289,7 @@
                 .alias("lieu_execution_code_departement")
             )
             .drop(["lieu_execution_type_code", "lieu_execution_code", "lieuExecution"])
-=======
+
     @classmethod
     def _add_metadata(cls, df: pd.DataFrame) -> pd.DataFrame:
         return df.assign(
@@ -304,5 +304,4 @@
             delaiPublicationJours=(
                 df["datePublicationDonnees"] - df["dateNotification"]
             ).dt.days,
->>>>>>> 19c8b36d
         )