--- conflicted
+++ resolved
@@ -1,30 +1,16 @@
 import copy
 import logging
 import ssl
-<<<<<<< HEAD
 from pathlib import Path
 
 import pandas as pd
-=======
-import urllib
-import urllib.request
-from collections import Counter, defaultdict
-from urllib.error import HTTPError
-
-import pandas as pd
-import polars as pl
-from tqdm import tqdm
->>>>>>> 8638731c
 
 from back.scripts.datasets.constants import (
     TOPIC_COLUMNS_NORMALIZATION_REGEX,
     TOPIC_IGNORE_EXTRA_COLUMNS,
 )
-<<<<<<< HEAD
-from back.scripts.datasets.dataset_aggregator import LOADER_CLASSES, DatasetAggregator
-=======
+from back.scripts.datasets.dataset_aggregator import DatasetAggregator
 from back.scripts.loaders import LOADER_CLASSES
->>>>>>> 8638731c
 from back.scripts.loaders.json_loader import JSONLoader
 from back.scripts.utils.config import get_project_base_path
 from back.scripts.utils.dataframe_operation import (
@@ -39,13 +25,6 @@
 
 LOGGER = logging.getLogger(__name__)
 
-<<<<<<< HEAD
-=======
-
-def _sha256(s):
-    return None if pd.isna(s) else hashlib.sha256(s.encode("utf-8")).hexdigest()
-
->>>>>>> 8638731c
 
 class TopicAggregator(DatasetAggregator):
     """
@@ -122,90 +101,7 @@
             .to_dict()
         )
 
-<<<<<<< HEAD
     def _read_parse_file(self, file_metadata: tuple, raw_filename: Path) -> pd.DataFrame | None:
-=======
-    def run(self) -> None:
-        for file_metadata in tqdm(self._files_to_run()):
-            if file_metadata.format not in LOADER_CLASSES:
-                LOGGER.warning(f"Format {file_metadata.format} not supported")
-                continue
-
-            if file_metadata.url is None or pd.isna(file_metadata.url):
-                LOGGER.warning(f"URL not specified for file {file_metadata.title}")
-                continue
-
-            self._treat_datafile(file_metadata)
-
-        self._concatenate_files()
-        with open(self.data_folder / "errors.json", "w") as f:
-            json.dump(self.errors, f)
-        return self
-
-    def _add_filenames(self):
-        """
-        Add to the DataFrame of input files the expected name of the normalized file.
-        """
-        all_files = list(self.files_in_scope.itertuples(index=False))
-        fns = [str(self.dataset_filename(file, "norm")) for file in all_files]
-        self.files_in_scope = self.files_in_scope.assign(filename=fns)
-
-    def _files_to_run(self):
-        """
-        Select among the input files the ones for which we do not have yet the normalized file.
-        """
-        current = pd.DataFrame(
-            {"filename": [str(x) for x in self.data_folder.glob("*_norm.parquet")], "exists": 1}
-        )
-        return list(
-            self.files_in_scope.merge(
-                current,
-                how="left",
-                on="filename",
-            )
-            .pipe(lambda df: df[df["exists"].isnull()])
-            .drop(columns="exists")
-            .itertuples()
-        )
-
-    def _treat_datafile(self, file_metadata: tuple) -> None:
-        """
-        Download and normalize a spécific file.
-        """
-        self._download_file(file_metadata)
-        self._normalize_data(file_metadata)
-
-    def _download_file(self, file_metadata: tuple):
-        """
-        Save locally the output of the URL.
-        """
-        output_filename = self.dataset_filename(file_metadata, "raw")
-        if output_filename.exists():
-            LOGGER.debug(f"File {output_filename} already exists, skipping")
-            return
-        try:
-            urllib.request.urlretrieve(file_metadata.url, output_filename)
-        except HTTPError as error:
-            LOGGER.warning(f"Failed to download file {file_metadata.url}: {error}")
-            msg = (
-                f"HTTP error {error.code} while expecting {file_metadata.resource_status} code"
-            )
-            self.errors[msg].append(file_metadata.url)
-        except Exception as e:
-            LOGGER.warning(f"Failed to download file {file_metadata.url}: {e}")
-            self.errors[str(e)].append(file_metadata.url)
-
-    def dataset_filename(self, file_metadata: tuple, step: str):
-        """
-        Expected path for a given file depending on the step (raw or norm).
-        """
-        return (
-            self.data_folder
-            / f"{self.topic}_{file_metadata.url_hash}_{step}.{file_metadata.format if step == 'raw' else 'parquet'}"
-        )
-
-    def _normalize_data(self, file_metadata: tuple) -> pd.DataFrame:
->>>>>>> 8638731c
         """
         Read a saved raw dataset and transform its columns and type
         to fit into the official schema.
@@ -218,18 +114,6 @@
         If the process raises an exception, the file is skipped, a message is logged,
         and the error is added to the errors.csv tracking file.
         """
-<<<<<<< HEAD
-=======
-        out_filename = self.dataset_filename(file_metadata, "norm")
-        if out_filename.exists():
-            LOGGER.debug(f"File {out_filename} already exists, skipping")
-            return
-
-        raw_filename = self.dataset_filename(file_metadata, "raw")
-        if not raw_filename.exists():
-            LOGGER.debug(f"File {raw_filename} does not exist, skipping")
-            return
->>>>>>> 8638731c
         opts = {"dtype": str} if file_metadata.format == "csv" else {}
         loader = LOADER_CLASSES[file_metadata.format](raw_filename, **opts)
         try:
@@ -240,10 +124,6 @@
             return df.pipe(self._normalize_frame, file_metadata)
         except Exception as e:
             self.errors[str(e)].append(raw_filename.name)
-<<<<<<< HEAD
-=======
-            return
->>>>>>> 8638731c
 
     def _flag_extra_columns(self, df: pd.DataFrame, file_metadata: tuple):
         """
