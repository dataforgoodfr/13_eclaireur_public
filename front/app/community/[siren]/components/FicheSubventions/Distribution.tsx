--- conflicted
+++ resolved
@@ -4,20 +4,11 @@
 
 import DownloadSelector from '@/app/community/[siren]/components/DownloadDropDown';
 import YearSelector from '@/app/community/[siren]/components/YearSelector';
-<<<<<<< HEAD
-import { Switch } from '@/components/ui/switch';
 
 import { YearOption } from '../../types/interface';
+import { GraphSwitch } from '../DataViz/GraphSwitch';
 import SubventionsSectorTable from './SubventionsSectorTable';
 import SubventionsSectorTreemap from './SubventionsSectorTreemap';
-=======
-import { Subvention } from '@/app/models/subvention';
-
-import { TreeData, YearOption } from '../../types/interface';
-import { GraphSwitch } from '../DataViz/GraphSwitch';
-import SectorTable from '../FicheMarchesPublics/SectorTable';
-import Treemap from '../FicheMarchesPublics/Treemap';
->>>>>>> 4e409e8d
 
 type DistributionProps = { siren: string; availableYears: number[] };
 
@@ -29,41 +20,13 @@
     <>
       <div className='flex items-center justify-between'>
         <div className='flex items-baseline gap-2'>
-<<<<<<< HEAD
           <h3 className='py-2 text-xl'>Répartition par secteur</h3>
-          <div className='flex items-baseline gap-2'>
-            <div
-              onClick={() => {
-                setIsTableDisplayed(false);
-              }}
-              className={`cursor-pointer ${!isTableDisplayed ? 'text-neutral-800' : 'text-neutral-400'}`}
-            >
-              (graphique
-            </div>
-            <Switch
-              checked={isTableDisplayed}
-              onCheckedChange={() => {
-                setIsTableDisplayed((prev) => !prev);
-              }}
-            />
-            <div
-              onClick={() => {
-                setIsTableDisplayed(true);
-              }}
-              className={`cursor-pointer ${isTableDisplayed ? 'text-neutral-800' : 'text-neutral-400'}`}
-            >
-              tableau)
-            </div>
-          </div>
-=======
-          <h3 className='py-2 text-xl'>Répartition </h3>
           <GraphSwitch
             isActive={isTableDisplayed}
             onChange={setIsTableDisplayed}
             label1='graphique'
             label2='tableau'
           />
->>>>>>> 4e409e8d
         </div>
         <div className='flex items-center gap-2'>
           <YearSelector years={availableYears} onSelect={setSelectedYear} />
