import copy
import logging
import ssl
<<<<<<< HEAD
from collections import Counter
=======
>>>>>>> c5eee6fe
from pathlib import Path

import pandas as pd

from back.scripts.datasets.constants import (
    TOPIC_COLUMNS_NORMALIZATION_REGEX,
    TOPIC_IGNORE_EXTRA_COLUMNS,
)
<<<<<<< HEAD
from back.scripts.datasets.dataset_aggregator import LOADER_CLASSES, DatasetAggregator
=======
from back.scripts.datasets.dataset_aggregator import DatasetAggregator
from back.scripts.loaders import LOADER_CLASSES
>>>>>>> c5eee6fe
from back.scripts.loaders.json_loader import JSONLoader
from back.scripts.utils.config import get_project_base_path
from back.scripts.utils.dataframe_operation import (
    merge_duplicate_columns,
    normalize_column_names,
    normalize_identifiant,
    normalize_montant,
    safe_rename,
)

ssl._create_default_https_context = ssl._create_unverified_context

LOGGER = logging.getLogger(__name__)


class TopicAggregator(DatasetAggregator):
    """
    This class is responsible for loading the datafiles from the files_in_scope dataframe.
    It loads the schema of the topic, filters the readable files, loads the datafiles into dataframes, and normalizes the data according to the schema.
    The main difference with DataFilesLoader is that it loads, saves and normalizes each dataset independently.
    Each step (download, load, normalize) generates a local file that must be saved.
    A given step on a given file must not be run if the output file already exists on disk.
    """

    def __init__(
        self,
        files_in_scope: pd.DataFrame,
        topic: str,
        topic_config: dict,
        datafile_loader_config: dict,
    ):
        datafile_loader_config = copy.deepcopy(datafile_loader_config)
        formatting = {"topic": topic}
        datafile_loader_config["data_folder"] = (
            datafile_loader_config["data_folder"] % formatting
        )
        datafile_loader_config["combined_filename"] = (
            datafile_loader_config["combined_filename"] % formatting
        )

        self.topic = topic
        self.topic_config = topic_config

        super().__init__(files_in_scope, datafile_loader_config)

        self._load_schema(topic_config["schema"])
        self._load_manual_column_rename()
<<<<<<< HEAD

        self.extra_columns = Counter()

    def dataset_filename(self, file: tuple, step: str):
        """
        Expected path for a given file depending on the step (raw or norm).
        """
        return (
            self.data_folder
            / f"{self.topic}_{file.url_hash}_{step}.{file.format if step == 'raw' else 'parquet'}"
        )
=======
>>>>>>> c5eee6fe

    def _load_schema(self, schema_topic_config):
        """
        Load a Dataframe in memory containing official columns conventions.
        """
        schema_filename = self.data_folder / f"official_schema_{self.topic}.parquet"
        if schema_filename.exists():
            self.official_topic_schema = pd.read_parquet(schema_filename)
            return
        json_schema_loader = JSONLoader(schema_topic_config["url"], key="fields")
        schema_df = json_schema_loader.load()
        LOGGER.info("Schema loaded.")
        extra_concepts = [
            {
                "name": "categoryUsage",
                "title": "Role de la subventio (investissement / fonctionnement)",
            }
        ]
        self.official_topic_schema = pd.concat(
            [schema_df, pd.DataFrame(extra_concepts)], ignore_index=True
        ).assign(lower_name=lambda df: df["name"].str.lower())
        self.official_topic_schema.to_parquet(schema_filename)

    def _load_manual_column_rename(self):
        """
        Load a manually defiend mapping between the original column name and an official column name.
        """
        schema_dict_file = get_project_base_path() / self.topic_config["schema_dict_file"]
        self.manual_column_rename = (
            pd.read_csv(schema_dict_file, sep=";")
            .set_index("original_name")["official_name"]
            .to_dict()
        )

    def _read_parse_file(self, file_metadata: tuple, raw_filename: Path) -> pd.DataFrame | None:
        """
        Read a saved raw dataset and transform its columns and type
        to fit into the official schema.

        Automatically load a dataset into a pandas dataframe, whatever the initial format.
        A mixture of explicit matching and keyword matching identify the columns of interest
        and adapt their name.
        Ensure the correct data type.

        If the process raises an exception, the file is skipped, a message is logged,
        and the error is added to the errors.csv tracking file.
        """
        opts = {"dtype": str} if file_metadata.format == "csv" else {}
        loader = LOADER_CLASSES[file_metadata.format](raw_filename, **opts)
        try:
            df = loader.load()
            if not isinstance(df, pd.DataFrame):
                LOGGER.error(f"Unable to load file into a DataFrame = {file_metadata.url}")
                raise RuntimeError("Unable to load file into a DataFrame")
            return df.pipe(self._normalize_frame, file_metadata)
        except Exception as e:
            self.errors[str(e)].append(raw_filename.name)

    def _flag_extra_columns(self, df: pd.DataFrame, file_metadata: tuple):
        """
        Identify in the dataset columns that are neither in the official schema
        nor in the list of columns to ignore.
        If such columns exists, the normalization process must fail for this file
        and those columns are logged to allow further analysis.
        """
        extra_columns = (
            set(df.columns)
            - set(self.official_topic_schema["name"])
            - set(TOPIC_IGNORE_EXTRA_COLUMNS)
        )
        if not extra_columns:
            return

        self.extra_columns.update(extra_columns)
        LOGGER.warning(f"File {file_metadata.url} has extra columns: {extra_columns}")
        raise RuntimeError("File has extra columns")

    def _normalize_frame(self, df: pd.DataFrame, file_metadata: tuple):
        """
        Set of steps to transform a raw DataFrame into a normalized one.
        """
        df = (
            df.pipe(normalize_column_names)
            .pipe(merge_duplicate_columns)
            .pipe(safe_rename, self.manual_column_rename)
            .rename(
                columns=self.official_topic_schema.set_index("lower_name")["name"].to_dict()
            )
            .pipe(self._flag_columns_by_keyword)
        )
        self._flag_duplicate_columns(df, file_metadata)
        df = (
            df.pipe(normalize_identifiant, "idBeneficiaire")
            .pipe(normalize_identifiant, "idAttribuant")
            .pipe(normalize_montant, "montant")
        )
        self._flag_inversion_siret(df, file_metadata)
        self._flag_extra_columns(df, file_metadata)
        return df.pipe(self._select_official_columns).pipe(self._add_metadata, file_metadata)

    def _add_metadata(self, df: pd.DataFrame, file_metadata: tuple):
        """
        Add to the normalized dataframe infos about the source of the raw file.
        """
        optional_features = {}
        if "idAttribuant" not in df.columns:
            optional_features["idAttribuant"] = str(file_metadata.siren).zfill(9) + "0" * 5
        return df.assign(
            topic=self.topic,
            url=file_metadata.url,
            coll_type=file_metadata.type,
            **optional_features,
        )

    @staticmethod
    def _flag_duplicate_columns(df: pd.DataFrame, file_metadata: tuple):
        if len(df.columns) != len(set(df.columns)):
            LOGGER.error(f"Data with duplicate columns : {file_metadata.filename}")
            raise RuntimeError("Data with duplicate columns")

    def _select_official_columns(self, frame: pd.DataFrame) -> pd.DataFrame:
        """
        Select from the dataframe the columns that are in the official schema.
        """
        columns = [x for x in self.official_topic_schema["name"] if x in frame.columns]
        return frame[columns]

    @staticmethod
    def _flag_inversion_siret(df: pd.DataFrame, file_metadata: tuple):
        """
        Flag datasets which have more unique attribuant siret than beneficiaire
        """
        if "idAttribuant" not in df.columns or "idBeneficiaire" not in df.columns:
            return
        n_attribuant = (
            df["idAttribuant"].str[:9].nunique() if "idAttribuant" in df.columns else 0
        )
        n_beneficiaire = df["idBeneficiaire"].str[:9].nunique()
        if n_attribuant < n_beneficiaire:
            return
        LOGGER.error(
            f"Data with more unique attribuant siret than beneficiaire : {file_metadata.url}"
        )
        raise RuntimeError("Data with more unique attribuant siret than beneficiaire")

    def _flag_columns_by_keyword(self, frame: pd.DataFrame) -> pd.DataFrame:
        """
        Identify columns that may correspond to the one in the official schema based on regex.
        Ensure that this process may not create a duplicate of a column.
        """
        extra_colums = set(frame.columns) - set(self.official_topic_schema["name"])
        matching = {}
        for col in extra_colums:
            options = {
                v
                for k, v in TOPIC_COLUMNS_NORMALIZATION_REGEX.items()
                if k.search(col.lower()) and v not in frame.columns
            }
            if len(options) == 1:
                matching[col] = list(options)[0]
        return frame.rename(columns=matching)<|MERGE_RESOLUTION|>--- conflicted
+++ resolved
@@ -1,10 +1,7 @@
 import copy
 import logging
 import ssl
-<<<<<<< HEAD
 from collections import Counter
-=======
->>>>>>> c5eee6fe
 from pathlib import Path
 
 import pandas as pd
@@ -13,12 +10,8 @@
     TOPIC_COLUMNS_NORMALIZATION_REGEX,
     TOPIC_IGNORE_EXTRA_COLUMNS,
 )
-<<<<<<< HEAD
-from back.scripts.datasets.dataset_aggregator import LOADER_CLASSES, DatasetAggregator
-=======
 from back.scripts.datasets.dataset_aggregator import DatasetAggregator
 from back.scripts.loaders import LOADER_CLASSES
->>>>>>> c5eee6fe
 from back.scripts.loaders.json_loader import JSONLoader
 from back.scripts.utils.config import get_project_base_path
 from back.scripts.utils.dataframe_operation import (
@@ -66,20 +59,7 @@
 
         self._load_schema(topic_config["schema"])
         self._load_manual_column_rename()
-<<<<<<< HEAD
-
         self.extra_columns = Counter()
-
-    def dataset_filename(self, file: tuple, step: str):
-        """
-        Expected path for a given file depending on the step (raw or norm).
-        """
-        return (
-            self.data_folder
-            / f"{self.topic}_{file.url_hash}_{step}.{file.format if step == 'raw' else 'parquet'}"
-        )
-=======
->>>>>>> c5eee6fe
 
     def _load_schema(self, schema_topic_config):
         """
