--- conflicted
+++ resolved
@@ -12,31 +12,20 @@
       <div className='order-2 sm:order-1'>
         <h2 className='text-3xl font-extrabold text-primary md:text-4xl'>Informations générales</h2>
       </div>
-<<<<<<< HEAD
-      <div className='order-1 mb-2 sm:order-2 sm:mb-0 md:mb-4'>
-        {community.should_publish ? (
-          <BadgeCommunity
-            text='Soumise à l’obligation Loi République Numérique'
-=======
       <div className="order-1 sm:order-2 md:mb-4 mb-2 sm:mb-0">
         {community.should_publish === true ? (
           <BadgeCommunity
             text="Soumise à l'obligation Loi République Numérique"
->>>>>>> d1a76a88
             icon={FileText}
             iconSize={12}
             className='bg-brand-2'
           />
         ) : community.should_publish === false ? (
           <BadgeCommunity
-<<<<<<< HEAD
-            text='Non soumise à l’obligation Loi République Numérique'
-=======
             text="Non soumise à l'obligation Loi République Numérique"
->>>>>>> d1a76a88
             icon={CircleX}
             iconSize={12}
-            className='bg-red-200'
+            className="bg-red-200"
           />
         ) : (
           <BadgeCommunity
