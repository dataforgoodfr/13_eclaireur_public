--- conflicted
+++ resolved
@@ -2,10 +2,11 @@
 from pathlib import Path
 
 import pandas as pd
-from back.scripts.utils.dataframe_operation import normalize_column_names
 from scripts.loaders.base_loader import BaseLoader
 from scripts.utils.config import get_project_base_path
 from scripts.utils.files_operation import save_csv
+
+from back.scripts.utils.dataframe_operation import normalize_column_names
 
 
 class OfglLoader:
@@ -51,7 +52,6 @@
 
             dataframes.append(df)
 
-<<<<<<< HEAD
         data = (
             pd.concat(dataframes, axis=0, ignore_index=True)
             .astype({"SIREN": str})
@@ -64,10 +64,6 @@
             .dropna(subset=["nom"])
         )
 
-=======
-        data = pd.concat(dataframes, axis=0, ignore_index=True)
-        data.fillna(np.nan, inplace=True)
->>>>>>> 3bdd915c
         # Save the processed data to the instance & a CSV file
         data = normalize_column_names(data)
         save_csv(
